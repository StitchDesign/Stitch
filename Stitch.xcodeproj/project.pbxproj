--- conflicted
+++ resolved
@@ -498,6 +498,7 @@
 		EC5E3A1828188DF5001E156F /* ProjectDestructiveActions.swift in Sources */ = {isa = PBXBuildFile; fileRef = EC5E3A1728188DF5001E156F /* ProjectDestructiveActions.swift */; };
 		EC5E6C872B717F0800B4CACC /* AnimatableCircuitLine.swift in Sources */ = {isa = PBXBuildFile; fileRef = EC5E6C862B717F0800B4CACC /* AnimatableCircuitLine.swift */; };
 		EC5E6C892B71839600B4CACC /* AnimatableForwardCircuitLine.swift in Sources */ = {isa = PBXBuildFile; fileRef = EC5E6C882B71839600B4CACC /* AnimatableForwardCircuitLine.swift */; };
+		EC5E8BD12C766992001DDB8D /* StitchEngine in Frameworks */ = {isa = PBXBuildFile; productRef = EC5E8BD02C766992001DDB8D /* StitchEngine */; };
 		EC5F51E42BFFBB3300D3DAD7 /* PreviewGridData.swift in Sources */ = {isa = PBXBuildFile; fileRef = EC5F51E32BFFBB3300D3DAD7 /* PreviewGridData.swift */; };
 		EC5F642D2C29E68500A9E52F /* LayerInspectorPortView.swift in Sources */ = {isa = PBXBuildFile; fileRef = EC5F642C2C29E68500A9E52F /* LayerInspectorPortView.swift */; };
 		EC5F642F2C29E6A900A9E52F /* LayerInspectorState.swift in Sources */ = {isa = PBXBuildFile; fileRef = EC5F642E2C29E6A900A9E52F /* LayerInspectorState.swift */; };
@@ -1794,11 +1795,8 @@
 				B501920C2C6D144D00A048ED /* StitchEngine in Frameworks */,
 				20D1601925A802FF005AEB72 /* NonEmpty in Frameworks */,
 				B58AB69D2C152E4C002C63E2 /* (null) in Frameworks */,
-<<<<<<< HEAD
-=======
 				E4CB84102C6E8FED000D6D31 /* StitchSchemaKit in Frameworks */,
 				E4CB840D2C6E8E85000D6D31 /* StitchSchemaKit in Frameworks */,
->>>>>>> 3aa57b7a
 				B58612AF2C68681600C64313 /* StitchEngine in Frameworks */,
 				ECD5438E29A003F8009D0A30 /* DisplayLink in Frameworks */,
 				B5DB632E2C61A8C900B78B68 /* StitchEngine in Frameworks */,
@@ -1807,6 +1805,7 @@
 				EC1137382719F9B400ADCA72 /* OrderedCollections in Frameworks */,
 				EC91034A29109DF3007C548E /* SoulverCore in Frameworks */,
 				EC17DF0928F626660042BF4F /* MathParser in Frameworks */,
+				EC5E8BD12C766992001DDB8D /* StitchEngine in Frameworks */,
 				B56EA8A62C409898003D39E2 /* StitchEngine in Frameworks */,
 				EC39E75C26822ACA00674841 /* AudioKit in Frameworks */,
 				EC53F3C3287E27250021095B /* Numerics in Frameworks */,
@@ -4323,16 +4322,11 @@
 				ECD5438D29A003F8009D0A30 /* DisplayLink */,
 				B50F41672C1EB4320082262F /* StitchViewKit */,
 				B5FBE3C32C4195B3006DA0A7 /* DirectoryWatcher */,
-<<<<<<< HEAD
-				B5DB632D2C61A8C900B78B68 /* StitchEngine */,
-				B58612AE2C68681600C64313 /* StitchEngine */,
-				B501920B2C6D144D00A048ED /* StitchEngine */,
-=======
 				E4CC35802C6D39D600DF5B3C /* StitchSchemaKit */,
 				E4CB840C2C6E8E85000D6D31 /* StitchSchemaKit */,
 				E4CB840F2C6E8FED000D6D31 /* StitchSchemaKit */,
 				E463E7EE2C6FC7090008E318 /* StitchSchemaKit */,
->>>>>>> 3aa57b7a
+				EC5E8BD02C766992001DDB8D /* StitchEngine */,
 			);
 			productName = prototype;
 			productReference = 200BD857254F66EB00692903 /* Stitch.app */;
@@ -4417,12 +4411,8 @@
 				ECD5438C29A003F8009D0A30 /* XCRemoteSwiftPackageReference "DisplayLink" */,
 				B50F41662C1EB4320082262F /* XCRemoteSwiftPackageReference "StitchViewKit" */,
 				B5FBE3C22C4195B3006DA0A7 /* XCRemoteSwiftPackageReference "DirectoryWatcher" */,
-<<<<<<< HEAD
-				B501920A2C6D144D00A048ED /* XCRemoteSwiftPackageReference "StitchEngine" */,
-=======
-				B5BBA0262C50616E0099C8C0 /* XCRemoteSwiftPackageReference "StitchEngine" */,
 				E463E7ED2C6FC7090008E318 /* XCRemoteSwiftPackageReference "StitchSchemaKit" */,
->>>>>>> 3aa57b7a
+				EC5E8BCF2C766992001DDB8D /* XCRemoteSwiftPackageReference "StitchEngine" */,
 			);
 			productRefGroup = 200BD858254F66EB00692903 /* Products */;
 			projectDirPath = "";
@@ -6010,7 +6000,6 @@
 			};
 		};
 		B501920A2C6D144D00A048ED /* XCRemoteSwiftPackageReference "StitchEngine" */ = {
-<<<<<<< HEAD
 			isa = XCRemoteSwiftPackageReference;
 			repositoryURL = "https://github.com/StitchDesign/StitchEngine.git";
 			requirement = {
@@ -6019,34 +6008,11 @@
 			};
 		};
 		B50F41662C1EB4320082262F /* XCRemoteSwiftPackageReference "StitchViewKit" */ = {
-=======
->>>>>>> 3aa57b7a
-			isa = XCRemoteSwiftPackageReference;
-			repositoryURL = "https://github.com/StitchDesign/StitchEngine.git";
-			requirement = {
-				kind = revision;
-				revision = 922d3e6ad379c0025205984fc7f5a013bfba61a1;
-			};
-		};
-		B50F41662C1EB4320082262F /* XCRemoteSwiftPackageReference "StitchViewKit" */ = {
 			isa = XCRemoteSwiftPackageReference;
 			repositoryURL = "https://github.com/StitchDesign/StitchViewKit.git";
 			requirement = {
-<<<<<<< HEAD
-				kind = exactVersion;
-				version = 23.0.0;
-=======
 				kind = revision;
 				revision = 82404015aa4c9eded51a9c189d317238b6bc5b87;
-			};
-		};
-		B5BBA0262C50616E0099C8C0 /* XCRemoteSwiftPackageReference "StitchEngine" */ = {
-			isa = XCRemoteSwiftPackageReference;
-			repositoryURL = "https://github.com/StitchDesign/StitchEngine.git";
-			requirement = {
-				kind = revision;
-				revision = 922d3e6ad379c0025205984fc7f5a013bfba61a1;
->>>>>>> 3aa57b7a
 			};
 		};
 		B5FBE3C22C4195B3006DA0A7 /* XCRemoteSwiftPackageReference "DirectoryWatcher" */ = {
@@ -6105,6 +6071,14 @@
 				version = 1.0.2;
 			};
 		};
+		EC5E8BCF2C766992001DDB8D /* XCRemoteSwiftPackageReference "StitchEngine" */ = {
+			isa = XCRemoteSwiftPackageReference;
+			repositoryURL = "https://github.com/StitchDesign/StitchEngine.git";
+			requirement = {
+				kind = revision;
+				revision = 922d3e6ad379c0025205984fc7f5a013bfba61a1;
+			};
+		};
 		EC7784CD27053D9700B662DD /* XCRemoteSwiftPackageReference "ZIPFoundation" */ = {
 			isa = XCRemoteSwiftPackageReference;
 			repositoryURL = "https://github.com/weichsel/ZIPFoundation.git";
@@ -6165,13 +6139,6 @@
 			isa = XCSwiftPackageProductDependency;
 			productName = StitchEngine;
 		};
-<<<<<<< HEAD
-		B58612AE2C68681600C64313 /* StitchEngine */ = {
-			isa = XCSwiftPackageProductDependency;
-			productName = StitchEngine;
-		};
-=======
->>>>>>> 3aa57b7a
 		B5DB632D2C61A8C900B78B68 /* StitchEngine */ = {
 			isa = XCSwiftPackageProductDependency;
 			productName = StitchEngine;
@@ -6223,6 +6190,11 @@
 			package = EC53F3C1287E27250021095B /* XCRemoteSwiftPackageReference "swift-numerics" */;
 			productName = Numerics;
 		};
+		EC5E8BD02C766992001DDB8D /* StitchEngine */ = {
+			isa = XCSwiftPackageProductDependency;
+			package = EC5E8BCF2C766992001DDB8D /* XCRemoteSwiftPackageReference "StitchEngine" */;
+			productName = StitchEngine;
+		};
 		EC7784CE27053D9700B662DD /* ZIPFoundation */ = {
 			isa = XCSwiftPackageProductDependency;
 			package = EC7784CD27053D9700B662DD /* XCRemoteSwiftPackageReference "ZIPFoundation" */;
