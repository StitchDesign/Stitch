--- conflicted
+++ resolved
@@ -5964,13 +5964,8 @@
 			isa = XCRemoteSwiftPackageReference;
 			repositoryURL = "https://github.com/StitchDesign/StitchSchemaKit.git";
 			requirement = {
-<<<<<<< HEAD
 				kind = revision;
 				revision = e7d39d45a2487960930f123556b739517b08f4ce;
-=======
-				kind = exactVersion;
-				version = 21.1.0;
->>>>>>> 952c79a1
 			};
 		};
 		B5BBA0262C50616E0099C8C0 /* XCRemoteSwiftPackageReference "StitchEngine" */ = {
