--- conflicted
+++ resolved
@@ -4567,10 +4567,7 @@
 				B55500C02C1B9D890081C3F1 /* FieldGroupTypeViewModel.swift in Sources */,
 				EC0DE03E2973A57D0026A39C /* PreviewElementTrackpadPanView.swift in Sources */,
 				ECB8778C2C7D56D0004ACF60 /* LayerMultiselect.swift in Sources */,
-<<<<<<< HEAD
-=======
 				EC8891A52C82388D002390F8 /* CommonEditingViewReadOnly.swift in Sources */,
->>>>>>> 83635147
 				EC991F6B2937D55600AE0A45 /* ArrayJoinNode.swift in Sources */,
 				B5D689BD275833390086C297 /* ProjectAlertState.swift in Sources */,
 				ECF387D3280B600A0075F0E5 /* ReadOnlyEntry.swift in Sources */,
