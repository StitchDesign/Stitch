{
<<<<<<< HEAD
  "originHash" : "7bc6d60cb599493d0ae6a2e8dd9fdc8ec70d26d605f0be0daab33a1734d85dab",
=======
  "originHash" : "2f217b3ebd4ed4fdf06f7fad2cbf55899cf913fe0a1916b4eb705be2ef0cd05d",
>>>>>>> 58198ff2
  "pins" : [
    {
      "identity" : "audiokit",
      "kind" : "remoteSourceControl",
      "location" : "https://github.com/AudioKit/AudioKit.git",
      "state" : {
        "revision" : "82cab9d4c168b5b03b67e2ff099819f589b530f7",
        "version" : "5.6.2"
      }
    },
    {
      "identity" : "ddmathparser",
      "kind" : "remoteSourceControl",
      "location" : "https://github.com/davedelong/DDMathParser.git",
      "state" : {
        "revision" : "0a159109e2393c3e1db4e2b638009c82e6650b4d",
        "version" : "3.1.0"
      }
    },
    {
      "identity" : "directorywatcher",
      "kind" : "remoteSourceControl",
      "location" : "https://github.com/GianniCarlo/DirectoryWatcher.git",
      "state" : {
        "revision" : "0fab4991b68d3850ffe67fded9d248111015a054"
      }
    },
    {
      "identity" : "displaylink",
      "kind" : "remoteSourceControl",
      "location" : "https://github.com/timdonnelly/DisplayLink.git",
      "state" : {
        "branch" : "master",
        "revision" : "520ed874d5d3f6ee9bbb4e21d8edfe4af9baa19e"
      }
    },
    {
      "identity" : "sentry-cocoa",
      "kind" : "remoteSourceControl",
      "location" : "https://github.com/getsentry/sentry-cocoa",
      "state" : {
        "revision" : "f45e9c62d7a4d9258ac3cf35a3acf9dbab4481d1",
        "version" : "8.43.0"
      }
    },
    {
      "identity" : "soulvercore",
      "kind" : "remoteSourceControl",
      "location" : "https://github.com/soulverteam/SoulverCore.git",
      "state" : {
        "revision" : "ef309cda2d2f426476181ae294f3b899eac83af4",
        "version" : "2.6.3"
      }
    },
    {
      "identity" : "stitchengine",
      "kind" : "remoteSourceControl",
      "location" : "https://github.com/StitchDesign/StitchEngine",
      "state" : {
        "revision" : "cafae6d51beada94ec88eab6afa6efde589f0597"
      }
    },
    {
      "identity" : "stitchschemakit",
      "kind" : "remoteSourceControl",
      "location" : "https://github.com/StitchDesign/StitchSchemaKit",
      "state" : {
        "revision" : "78cae3014dbe8684ac1750239e71fd7130dfdadc"
      }
    },
    {
      "identity" : "stitchviewkit",
      "kind" : "remoteSourceControl",
      "location" : "https://github.com/StitchDesign/StitchViewKit.git",
      "state" : {
        "revision" : "f771d9ae644935d1e1acfb861be00f403de083b5"
      }
    },
    {
      "identity" : "supabase-swift",
      "kind" : "remoteSourceControl",
      "location" : "https://github.com/supabase/supabase-swift.git",
      "state" : {
        "revision" : "a06e745c21c25268bea055a669224f06c9130f62",
        "version" : "2.24.2"
      }
    },
    {
      "identity" : "swift-asn1",
      "kind" : "remoteSourceControl",
      "location" : "https://github.com/apple/swift-asn1.git",
      "state" : {
        "revision" : "7faebca1ea4f9aaf0cda1cef7c43aecd2311ddf6",
        "version" : "1.3.0"
      }
    },
    {
      "identity" : "swift-collections",
      "kind" : "remoteSourceControl",
      "location" : "https://github.com/apple/swift-collections.git",
      "state" : {
        "revision" : "9d8719c8bebdc79740b6969c912ac706eb721d7a",
        "version" : "0.0.7"
      }
    },
    {
      "identity" : "swift-concurrency-extras",
      "kind" : "remoteSourceControl",
      "location" : "https://github.com/pointfreeco/swift-concurrency-extras",
      "state" : {
        "revision" : "82a4ae7170d98d8538ec77238b7eb8e7199ef2e8",
        "version" : "1.3.1"
      }
    },
    {
      "identity" : "swift-crypto",
      "kind" : "remoteSourceControl",
      "location" : "https://github.com/apple/swift-crypto.git",
      "state" : {
        "revision" : "ff0f781cf7c6a22d52957e50b104f5768b50c779",
        "version" : "3.10.0"
      }
    },
    {
      "identity" : "swift-http-types",
      "kind" : "remoteSourceControl",
      "location" : "https://github.com/apple/swift-http-types.git",
      "state" : {
        "revision" : "ef18d829e8b92d731ad27bb81583edd2094d1ce3",
        "version" : "1.3.1"
      }
    },
    {
      "identity" : "swift-nonempty",
      "kind" : "remoteSourceControl",
      "location" : "https://github.com/pointfreeco/swift-nonempty.git",
      "state" : {
        "revision" : "8074e5f2e4a6de5a42476e545cc33438021aa2a4",
        "version" : "0.4.0"
      }
    },
    {
      "identity" : "swift-numerics",
      "kind" : "remoteSourceControl",
      "location" : "https://github.com/apple/swift-numerics.git",
      "state" : {
        "revision" : "0a5bc04095a675662cf24757cc0640aa2204253b",
        "version" : "1.0.2"
      }
    },
    {
      "identity" : "swift-tagged",
      "kind" : "remoteSourceControl",
      "location" : "https://github.com/pointfreeco/swift-tagged.git",
      "state" : {
        "revision" : "f3f773a5e13f3c8f0ab1ce2ae6378058acefa87d",
        "version" : "0.7.0"
      }
    },
    {
      "identity" : "swiftyjson",
      "kind" : "remoteSourceControl",
      "location" : "https://github.com/SwiftyJSON/SwiftyJSON.git",
      "state" : {
        "revision" : "b3dcd7dbd0d488e1a7077cb33b00f2083e382f07",
        "version" : "5.0.1"
      }
    },
    {
      "identity" : "xctest-dynamic-overlay",
      "kind" : "remoteSourceControl",
      "location" : "https://github.com/pointfreeco/xctest-dynamic-overlay",
      "state" : {
        "revision" : "a3f634d1a409c7979cabc0a71b3f26ffa9fc8af1",
        "version" : "1.4.3"
      }
    },
    {
      "identity" : "zipfoundation",
      "kind" : "remoteSourceControl",
      "location" : "https://github.com/weichsel/ZIPFoundation.git",
      "state" : {
        "revision" : "b979e8b52c7ae7f3f39fa0182e738e9e7257eb78",
        "version" : "0.9.18"
      }
    }
  ],
  "version" : 3
}<|MERGE_RESOLUTION|>--- conflicted
+++ resolved
@@ -1,9 +1,5 @@
 {
-<<<<<<< HEAD
-  "originHash" : "7bc6d60cb599493d0ae6a2e8dd9fdc8ec70d26d605f0be0daab33a1734d85dab",
-=======
   "originHash" : "2f217b3ebd4ed4fdf06f7fad2cbf55899cf913fe0a1916b4eb705be2ef0cd05d",
->>>>>>> 58198ff2
   "pins" : [
     {
       "identity" : "audiokit",
