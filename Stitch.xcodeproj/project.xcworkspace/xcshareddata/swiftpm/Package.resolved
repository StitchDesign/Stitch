--- conflicted
+++ resolved
@@ -1,9 +1,5 @@
 {
-<<<<<<< HEAD
   "originHash" : "7a7971f5f4a711e7b2a5dd818d130208810d250f43e36cfcb3e99926f95758cd",
-=======
-  "originHash" : "744e1a291f9243f91e1998b8109d55b6cea8289c34eb0d0e299b974b4ae9905d",
->>>>>>> main
   "pins" : [
     {
       "identity" : "audiokit",
@@ -59,16 +55,12 @@
       }
     },
     {
-      "identity" : "stitchengineclosedsource",
+      "identity" : "stitchengine",
       "kind" : "remoteSourceControl",
       "location" : "https://github.com/vpl-codesign/StitchEngineClosedSource.git",
       "state" : {
-<<<<<<< HEAD
         "branch" : "u/ellbosch/2408/unpack",
-        "revision" : "4b67e5218c21e47b665dee53b48b504d62260207"
-=======
         "revision" : "922d3e6ad379c0025205984fc7f5a013bfba61a1"
->>>>>>> main
       }
     },
     {
@@ -76,18 +68,7 @@
       "kind" : "remoteSourceControl",
       "location" : "https://github.com/StitchDesign/StitchSchemaKit",
       "state" : {
-<<<<<<< HEAD
-<<<<<<< HEAD
-        "branch" : "u/ellbosch/2408/inspector-unpacked",
-        "revision" : "49af8af25e933d97c959df304a84b44cf73e4f84"
-=======
-        "revision" : "0091c451dc2b783b2451d3be39b23d900f40a9ff",
-        "version" : "23.0.0"
->>>>>>> main
-=======
-        "revision" : "80c59373a31f125c34b45058719bc600914fb412",
-        "version" : "23.1.0"
->>>>>>> 288bad5f
+        "revision" : "2e43778ca86f550618ae1d91bb6837b80f5f0c4c"
       }
     },
     {
