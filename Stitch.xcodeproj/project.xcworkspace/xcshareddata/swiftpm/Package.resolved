{
<<<<<<< HEAD
  "originHash" : "a7db383e9b7c34b00204cfe4d6f08321ebe4ff0224455dfcbb6479083e41eb66",
=======
  "originHash" : "7d24ca91bea4fe6547a05ecd3abbf8118aee230c36b1c3a8cf9596c7027cf441",
>>>>>>> d13cfb5c
  "pins" : [
    {
      "identity" : "abseil-cpp-binary",
      "kind" : "remoteSourceControl",
      "location" : "https://github.com/google/abseil-cpp-binary.git",
      "state" : {
        "revision" : "bbe8b69694d7873315fd3a4ad41efe043e1c07c5",
        "version" : "1.2024072200.0"
      }
    },
    {
      "identity" : "app-check",
      "kind" : "remoteSourceControl",
      "location" : "https://github.com/google/app-check.git",
      "state" : {
        "revision" : "61b85103a1aeed8218f17c794687781505fbbef5",
        "version" : "11.2.0"
      }
    },
    {
      "identity" : "audiokit",
      "kind" : "remoteSourceControl",
      "location" : "https://github.com/AudioKit/AudioKit.git",
      "state" : {
        "revision" : "82cab9d4c168b5b03b67e2ff099819f589b530f7",
        "version" : "5.6.2"
      }
    },
    {
      "identity" : "ddmathparser",
      "kind" : "remoteSourceControl",
      "location" : "https://github.com/davedelong/DDMathParser.git",
      "state" : {
        "revision" : "0a159109e2393c3e1db4e2b638009c82e6650b4d",
        "version" : "3.1.0"
      }
    },
    {
      "identity" : "directorywatcher",
      "kind" : "remoteSourceControl",
      "location" : "https://github.com/GianniCarlo/DirectoryWatcher.git",
      "state" : {
        "revision" : "0fab4991b68d3850ffe67fded9d248111015a054"
      }
    },
    {
      "identity" : "displaylink",
      "kind" : "remoteSourceControl",
      "location" : "https://github.com/timdonnelly/DisplayLink.git",
      "state" : {
        "branch" : "master",
        "revision" : "520ed874d5d3f6ee9bbb4e21d8edfe4af9baa19e"
      }
    },
    {
      "identity" : "firebase-ios-sdk",
      "kind" : "remoteSourceControl",
      "location" : "https://github.com/firebase/firebase-ios-sdk.git",
      "state" : {
        "revision" : "fbd463894af94d90eb4d6a4e54080459a8179519",
        "version" : "11.12.0"
      }
    },
    {
      "identity" : "googleappmeasurement",
      "kind" : "remoteSourceControl",
      "location" : "https://github.com/google/GoogleAppMeasurement.git",
      "state" : {
        "revision" : "f7460ea630bddf172115c28493ae8b3798d95ce3",
        "version" : "11.12.0"
      }
    },
    {
      "identity" : "googledatatransport",
      "kind" : "remoteSourceControl",
      "location" : "https://github.com/google/GoogleDataTransport.git",
      "state" : {
        "revision" : "617af071af9aa1d6a091d59a202910ac482128f9",
        "version" : "10.1.0"
      }
    },
    {
      "identity" : "googleutilities",
      "kind" : "remoteSourceControl",
      "location" : "https://github.com/google/GoogleUtilities.git",
      "state" : {
        "revision" : "60da361632d0de02786f709bdc0c4df340f7613e",
        "version" : "8.1.0"
      }
    },
    {
      "identity" : "grpc-binary",
      "kind" : "remoteSourceControl",
      "location" : "https://github.com/google/grpc-binary.git",
      "state" : {
        "revision" : "cc0001a0cf963aa40501d9c2b181e7fc9fd8ec71",
        "version" : "1.69.0"
      }
    },
    {
      "identity" : "gtm-session-fetcher",
      "kind" : "remoteSourceControl",
      "location" : "https://github.com/google/gtm-session-fetcher.git",
      "state" : {
        "revision" : "4d70340d55d7d07cc2fdf8e8125c4c126c1d5f35",
        "version" : "4.4.0"
      }
    },
    {
      "identity" : "interop-ios-for-google-sdks",
      "kind" : "remoteSourceControl",
      "location" : "https://github.com/google/interop-ios-for-google-sdks.git",
      "state" : {
        "revision" : "040d087ac2267d2ddd4cca36c757d1c6a05fdbfe",
        "version" : "101.0.0"
      }
    },
    {
      "identity" : "json-stream",
      "kind" : "remoteSourceControl",
      "location" : "https://github.com/Topolyte/json-stream.git",
      "state" : {
        "revision" : "703a39ce871e97c4c3831ad8f681d26f4d884559",
        "version" : "1.0.3"
      }
    },
    {
      "identity" : "leveldb",
      "kind" : "remoteSourceControl",
      "location" : "https://github.com/firebase/leveldb.git",
      "state" : {
        "revision" : "a0bc79961d7be727d258d33d5a6b2f1023270ba1",
        "version" : "1.22.5"
      }
    },
    {
      "identity" : "nanopb",
      "kind" : "remoteSourceControl",
      "location" : "https://github.com/firebase/nanopb.git",
      "state" : {
        "revision" : "b7e1104502eca3a213b46303391ca4d3bc8ddec1",
        "version" : "2.30910.0"
      }
    },
    {
      "identity" : "promises",
      "kind" : "remoteSourceControl",
      "location" : "https://github.com/google/promises.git",
      "state" : {
        "revision" : "540318ecedd63d883069ae7f1ed811a2df00b6ac",
        "version" : "2.4.0"
      }
    },
    {
      "identity" : "sentry-cocoa",
      "kind" : "remoteSourceControl",
      "location" : "https://github.com/getsentry/sentry-cocoa",
      "state" : {
        "revision" : "f45e9c62d7a4d9258ac3cf35a3acf9dbab4481d1",
        "version" : "8.43.0"
      }
    },
    {
      "identity" : "soulvercore",
      "kind" : "remoteSourceControl",
      "location" : "https://github.com/soulverteam/SoulverCore.git",
      "state" : {
        "revision" : "ef309cda2d2f426476181ae294f3b899eac83af4",
        "version" : "2.6.3"
      }
    },
    {
      "identity" : "stitchengine",
      "kind" : "remoteSourceControl",
      "location" : "https://github.com/StitchDesign/StitchEngine.git",
      "state" : {
        "revision" : "c3ae3a393f78044480fa8a7f3e67b44fcb1aeaca"
      }
    },
    {
      "identity" : "stitchschemakit",
      "kind" : "remoteSourceControl",
      "location" : "https://github.com/StitchDesign/StitchSchemaKit",
      "state" : {
        "revision" : "937b763c43c1bc7cd5b3182455b9eef01c218a5b"
      }
    },
    {
      "identity" : "stitchviewkit",
      "kind" : "remoteSourceControl",
      "location" : "https://github.com/StitchDesign/StitchViewKit.git",
      "state" : {
        "revision" : "f771d9ae644935d1e1acfb861be00f403de083b5"
      }
    },
    {
      "identity" : "supabase-swift",
      "kind" : "remoteSourceControl",
      "location" : "https://github.com/supabase/supabase-swift.git",
      "state" : {
        "revision" : "a06e745c21c25268bea055a669224f06c9130f62",
        "version" : "2.24.2"
      }
    },
    {
      "identity" : "swift-asn1",
      "kind" : "remoteSourceControl",
      "location" : "https://github.com/apple/swift-asn1.git",
      "state" : {
        "revision" : "7faebca1ea4f9aaf0cda1cef7c43aecd2311ddf6",
        "version" : "1.3.0"
      }
    },
    {
      "identity" : "swift-collections",
      "kind" : "remoteSourceControl",
      "location" : "https://github.com/apple/swift-collections.git",
      "state" : {
        "revision" : "9d8719c8bebdc79740b6969c912ac706eb721d7a",
        "version" : "0.0.7"
      }
    },
    {
      "identity" : "swift-concurrency-extras",
      "kind" : "remoteSourceControl",
      "location" : "https://github.com/pointfreeco/swift-concurrency-extras",
      "state" : {
        "revision" : "82a4ae7170d98d8538ec77238b7eb8e7199ef2e8",
        "version" : "1.3.1"
      }
    },
    {
      "identity" : "swift-crypto",
      "kind" : "remoteSourceControl",
      "location" : "https://github.com/apple/swift-crypto.git",
      "state" : {
        "revision" : "ff0f781cf7c6a22d52957e50b104f5768b50c779",
        "version" : "3.10.0"
      }
    },
    {
      "identity" : "swift-http-types",
      "kind" : "remoteSourceControl",
      "location" : "https://github.com/apple/swift-http-types.git",
      "state" : {
        "revision" : "ef18d829e8b92d731ad27bb81583edd2094d1ce3",
        "version" : "1.3.1"
      }
    },
    {
      "identity" : "swift-nonempty",
      "kind" : "remoteSourceControl",
      "location" : "https://github.com/pointfreeco/swift-nonempty.git",
      "state" : {
        "revision" : "8074e5f2e4a6de5a42476e545cc33438021aa2a4",
        "version" : "0.4.0"
      }
    },
    {
      "identity" : "swift-numerics",
      "kind" : "remoteSourceControl",
      "location" : "https://github.com/apple/swift-numerics.git",
      "state" : {
        "revision" : "0a5bc04095a675662cf24757cc0640aa2204253b",
        "version" : "1.0.2"
      }
    },
    {
      "identity" : "swift-protobuf",
      "kind" : "remoteSourceControl",
      "location" : "https://github.com/apple/swift-protobuf.git",
      "state" : {
        "revision" : "d72aed98f8253ec1aa9ea1141e28150f408cf17f",
        "version" : "1.29.0"
      }
    },
    {
      "identity" : "swift-tagged",
      "kind" : "remoteSourceControl",
      "location" : "https://github.com/pointfreeco/swift-tagged.git",
      "state" : {
        "revision" : "f3f773a5e13f3c8f0ab1ce2ae6378058acefa87d",
        "version" : "0.7.0"
      }
    },
    {
      "identity" : "swiftyjson",
      "kind" : "remoteSourceControl",
      "location" : "https://github.com/SwiftyJSON/SwiftyJSON.git",
      "state" : {
        "revision" : "b3dcd7dbd0d488e1a7077cb33b00f2083e382f07",
        "version" : "5.0.1"
      }
    },
    {
      "identity" : "xctest-dynamic-overlay",
      "kind" : "remoteSourceControl",
      "location" : "https://github.com/pointfreeco/xctest-dynamic-overlay",
      "state" : {
        "revision" : "a3f634d1a409c7979cabc0a71b3f26ffa9fc8af1",
        "version" : "1.4.3"
      }
    },
    {
      "identity" : "zipfoundation",
      "kind" : "remoteSourceControl",
      "location" : "https://github.com/weichsel/ZIPFoundation.git",
      "state" : {
        "revision" : "b979e8b52c7ae7f3f39fa0182e738e9e7257eb78",
        "version" : "0.9.18"
      }
    }
  ],
  "version" : 3
}<|MERGE_RESOLUTION|>--- conflicted
+++ resolved
@@ -1,9 +1,5 @@
 {
-<<<<<<< HEAD
-  "originHash" : "a7db383e9b7c34b00204cfe4d6f08321ebe4ff0224455dfcbb6479083e41eb66",
-=======
   "originHash" : "7d24ca91bea4fe6547a05ecd3abbf8118aee230c36b1c3a8cf9596c7027cf441",
->>>>>>> d13cfb5c
   "pins" : [
     {
       "identity" : "abseil-cpp-binary",
