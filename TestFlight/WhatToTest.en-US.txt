--- conflicted
+++ resolved
@@ -11,8 +11,4 @@
 - Added sound metering for Sound Import node
 - Layer inspector ports fixed to show “Add Node” button on hover
 - Small improvements to node searches in Insert Node menu
-<<<<<<< HEAD
-- Layer padding and marge edits use “flyout” menu
-=======
-- Layer padding and margin edits use “flyout” menu
->>>>>>> 6cf93105
+- Layer padding and margin edits use “flyout” menu