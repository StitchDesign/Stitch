//
//  ProjectsListItemLoadedView.swift
//  Stitch
//
//  Created by Elliot Boschwitz on 12/24/22.
//

import SwiftUI
import StitchSchemaKit

struct ProjectThumbnailTextField: View {
    @FocusedValue(\.focusedField) private var focusedField
    @State private var contextMenuOpen: Bool = false
    @State private var projectName: String = ""
    @FocusState private var isFocused: Bool

    let document: StitchDocument
    let namespace: Namespace.ID

    var body: some View {
        editProjectName
            .contentShape(Rectangle()) // for larger tap hit area
    }
    
    @MainActor
    var editProjectName: some View {
        TextField("Project Title", text: $projectName) {
            validateProjectTitle()
        }
        .transition(.opacity)
        .onSubmit {
            var document = document
            document.graph.name = projectName
    
            Task(priority: .high) {
                do {
                    // Must write a version of the project with an updated name
                    try StitchDocument.encodeDocument(document)
                } catch {
                    log("editProjectName: onSubmit: error: \(error)")
                }
            }
        }
        .onChange(of: document.name, initial: true) {
            self.projectName = document.name
        }
        .focusedValue(\.focusedField, .projectTitle)
        .focused($isFocused)
        .font(STITCH_FONT)
        .lineLimit(1)
        .onChange(of: isFocused) {
            if !isFocused {
                validateProjectTitle()
            }
        }
    }

    @MainActor
    func validateProjectTitle() {
        self.projectName = self.projectName.validateProjectTitle()
    }
}

extension StitchStore {
    /// Async attempts to re-load document from URL in case migration is needed.
    /// We only encode and update the project if the user makes an edit, which helps control project sorting order
    /// so that opened projects only re-sort when edited.
    @MainActor
    func handleProjectTapped(projectLoader: ProjectLoader,
                             document: StitchDocument,
                             isPhoneDevice: Bool,
                             isDebugMode: Bool,
                             loadedCallback: @MainActor @Sendable @escaping () -> ()) {
        Task { [weak projectLoader] in
            guard let projectLoader = projectLoader else { return }
            
            let documentViewModel = await StitchDocumentViewModel(
                from: document,
                isPhoneDevice: isPhoneDevice,
                projectLoader: projectLoader,
                store: self,
                isDebugMode: isDebugMode
            )
            
<<<<<<< HEAD
            // TODO: DEC 12: use with actual migration logic
//            documentViewModel?.migrateCanvasItemsPositionsForNewUIScrollViewGraph()
            
            await MainActor.run { [weak self, weak documentViewModel] in
                guard let documentViewModel = documentViewModel else {
=======
            await MainActor.run { [weak self, weak documentViewModel, weak projectLoader] in
                guard let projectLoader = projectLoader,
                      let documentViewModel = documentViewModel else {
>>>>>>> 4c23c47c
                    return
                }
                
                projectLoader.documentViewModel = documentViewModel
                self?.navPath = [projectLoader]
                loadedCallback()
            }
        }
    }
}

extension StitchDocumentViewModel {
    
    @MainActor
    func migrateCanvasItemsPositionsForNewUIScrollViewGraph() {
        
        self.graph.nodes.values.forEach({ (node: NodeViewModel) in
            
            node.getAllCanvasObservers().forEach { (canvasItem: CanvasItemViewModel) in
                
                log("handleProjectTapped: node.id: \(node.id)")
                log("handleProjectTapped: canvasItem.position was: \(canvasItem.position)")
                
                // TODO: do this for a layer node's on-canvas inputs as well
                canvasItem.position.x += WHOLE_GRAPH_LENGTH/2
                canvasItem.position.y += WHOLE_GRAPH_LENGTH/2
                canvasItem.previousPosition = canvasItem.position
                
                log("handleProjectTapped: canvasItem.position is now: \(canvasItem.position)")
            }
        })
    }
}


extension String {
    func validateProjectTitle() -> String {
        self.isEmpty ? STITCH_PROJECT_DEFAULT_NAME : self
    }
}<|MERGE_RESOLUTION|>--- conflicted
+++ resolved
@@ -82,17 +82,12 @@
                 isDebugMode: isDebugMode
             )
             
-<<<<<<< HEAD
             // TODO: DEC 12: use with actual migration logic
 //            documentViewModel?.migrateCanvasItemsPositionsForNewUIScrollViewGraph()
             
-            await MainActor.run { [weak self, weak documentViewModel] in
-                guard let documentViewModel = documentViewModel else {
-=======
             await MainActor.run { [weak self, weak documentViewModel, weak projectLoader] in
                 guard let projectLoader = projectLoader,
                       let documentViewModel = documentViewModel else {
->>>>>>> 4c23c47c
                     return
                 }
                 
