//
//  ProjectsHomeViewWrapper.swift
//  Stitch
//
//  Created by Christian J Clampitt on 2/22/23.
//

import SwiftUI
import StitchSchemaKit

struct ProjectsHomeViewWrapper: View {

    @Environment(StitchStore.self) var store: StitchStore

    // TODO: remove for Catalyst
    @Namespace var routerNamespace

    var body: some View {
        ProjectsHomeView(store: store,
                         namespace: routerNamespace)

            #if !targetEnvironment(macCatalyst)
            .navigationTitle("Stitch Projects")
            .navigationBarTitleDisplayMode(.inline)
            #endif

            .toolbar {

                #if targetEnvironment(macCatalyst)
                // HACK: places an item in center of toolbar, so that trailing buttons stay on right-side even when nav bar title removed
                ToolbarItem(placement: .secondaryAction) {
                    StitchTextView(string: "Stitch Projects",
                                   font: WINDOW_NAVBAR_FONT)
                    // Hack also works if we hide this view
                    //                    .width(1).opacity(0)
                }
                #endif

                ToolbarItemGroup(placement: .navigationBarTrailing) {
                    if isPhoneDevice {
                        iPadTopBarButton(
                            action: SHOW_APP_SETTINGS_ACTION,
                            iconName: APP_SETTINGS_ICON_NAME)
                    } else {
#if targetEnvironment(macCatalyst)
<<<<<<< HEAD
                        CatalystNavBarButton("New Project", systemIconName: .NEW_PROJECT_SF_SYMBOL_NAME) { [weak store] in
                               store?.createNewProjectSideEffect(isProjectImport: false)
                        }
                        // Resolves issue where hover was still active after entering newly created project and then exiting
                        .id(UUID())
                        
                        CatalystNavBarButton("Open Sample Project", systemIconName: .OPEN_SAMPLE_PROJECTS_MODAL) { [weak store] in
                            store?.conditionallToggleSampleProjectsModal()
                        }
                        // Resolves issue where hover was still active after entering newly created project and then exiting
                        .id(UUID())
                        
                        CatalystNavBarButton("Settings", systemIconName: .SETTINGS_SF_SYMBOL_NAME, tooltip: "Open Settings", SHOW_APP_SETTINGS_ACTION)
=======
                        CatalystNavBarButton(action: { [weak store] in
                            store?.createNewProjectSideEffect(isProjectImport: false)
                        },
                                             iconName: .sfSymbol(.NEW_PROJECT_SF_SYMBOL_NAME))
                        // Resolves issue where hover was still active after entering newly created project and then exiting
                        .id(UUID())
                        
                        CatalystNavBarButton(action: { [weak store] in
                            store?.conditionallToggleSampleProjectsModal()
                        },
                                             iconName: .sfSymbol(.OPEN_SAMPLE_PROJECTS_MODAL))
                        // Resolves issue where hover was still active after entering newly created project and then exiting
                        .id(UUID())
                        
                        TopBarFeedbackButtonsView(document: nil)
                        // Hides the little arrow on Catalyst
                            .menuIndicator(.hidden)
                            .buttonStyle(.borderless)
                            .id(UUID())
                        
                        CatalystNavBarButton(action: SHOW_APP_SETTINGS_ACTION,
                                             iconName: .sfSymbol(.SETTINGS_SF_SYMBOL_NAME))
>>>>>>> 91075077
                        .id(UUID())
                        
#else
                        iPadNavBarButton(title: "New Project", iconName: NEW_PROJECT_ICON_NAME) { [weak store] in
                            store?.createNewProjectSideEffect(isProjectImport: false)
                        }
                        
                        iPadNavBarButton(title: "Open Sample Project", iconName: .sfSymbol(.OPEN_SAMPLE_PROJECTS_MODAL)) { [weak store] in
                            store?.conditionallToggleSampleProjectsModal()
                        }
                        
                        TopBarFeedbackButtonsView(document: nil,
                                                  showLabel: false)
                            .modifier(iPadTopBarButtonStyle())
                        
                        iPadNavBarButton(title: "Settings", iconName: PROJECT_SETTINGS_ICON_NAME, tooltip: "Open Settings", action: SHOW_APP_SETTINGS_ACTION)
#endif
                        
                    }
                }
            }
    }
}

// struct CatalystProjectsView_Previews: PreviewProvider {
//    static var previews: some View {
//        CatalystProjectsListView()
//    }
// }<|MERGE_RESOLUTION|>--- conflicted
+++ resolved
@@ -43,7 +43,6 @@
                             iconName: APP_SETTINGS_ICON_NAME)
                     } else {
 #if targetEnvironment(macCatalyst)
-<<<<<<< HEAD
                         CatalystNavBarButton("New Project", systemIconName: .NEW_PROJECT_SF_SYMBOL_NAME) { [weak store] in
                                store?.createNewProjectSideEffect(isProjectImport: false)
                         }
@@ -56,31 +55,13 @@
                         // Resolves issue where hover was still active after entering newly created project and then exiting
                         .id(UUID())
                         
-                        CatalystNavBarButton("Settings", systemIconName: .SETTINGS_SF_SYMBOL_NAME, tooltip: "Open Settings", SHOW_APP_SETTINGS_ACTION)
-=======
-                        CatalystNavBarButton(action: { [weak store] in
-                            store?.createNewProjectSideEffect(isProjectImport: false)
-                        },
-                                             iconName: .sfSymbol(.NEW_PROJECT_SF_SYMBOL_NAME))
-                        // Resolves issue where hover was still active after entering newly created project and then exiting
-                        .id(UUID())
-                        
-                        CatalystNavBarButton(action: { [weak store] in
-                            store?.conditionallToggleSampleProjectsModal()
-                        },
-                                             iconName: .sfSymbol(.OPEN_SAMPLE_PROJECTS_MODAL))
-                        // Resolves issue where hover was still active after entering newly created project and then exiting
-                        .id(UUID())
-                        
                         TopBarFeedbackButtonsView(document: nil)
                         // Hides the little arrow on Catalyst
                             .menuIndicator(.hidden)
                             .buttonStyle(.borderless)
                             .id(UUID())
                         
-                        CatalystNavBarButton(action: SHOW_APP_SETTINGS_ACTION,
-                                             iconName: .sfSymbol(.SETTINGS_SF_SYMBOL_NAME))
->>>>>>> 91075077
+                        CatalystNavBarButton("Settings", systemIconName: .SETTINGS_SF_SYMBOL_NAME, tooltip: "Open Settings", SHOW_APP_SETTINGS_ACTION)
                         .id(UUID())
                         
 #else
