//
//  StitchNavStack.swift
//  Stitch
//
//  Created by Christian J Clampitt on 2/22/23.
//

import SwiftUI
import StitchSchemaKit

enum StitchAppRouter {
    case project(ProjectLoader)
    
    // Document encoder needs strong reference and enables nodse to appear in viewer
    case aiPreviewer(StitchDocumentViewModel, DocumentEncoder)
}

extension StitchAppRouter: Identifiable, Hashable {
    static let aiID = UUID().uuidString
    
    func hash(into hasher: inout Hasher) {
        switch self {
        case .project(let projectLoader):
            hasher.combine(projectLoader.hashValue)
        case .aiPreviewer(let stitchDocumentViewModel, _):
            hasher.combine(stitchDocumentViewModel.rootId)
        }
    }
    
    static func == (lhs: StitchAppRouter, rhs: StitchAppRouter) -> Bool {
        lhs.hashValue == rhs.hashValue
    }
    
    var id: String {
        switch self {
        case .project(let projectLoader):
            return projectLoader.url.absoluteString
        case .aiPreviewer:
            return Self.aiID
        }
    }
    
    var project: ProjectLoader? {
        switch self {
        case .project(let projectLoader):
            return projectLoader
        case .aiPreviewer:
            return nil
        }
    }
    
    @MainActor
    var document: StitchDocumentViewModel? {
        switch self {
        case .project(let projectLoader):
            return projectLoader.documentViewModel
        case .aiPreviewer(let stitchDocumentViewModel, _):
            return stitchDocumentViewModel
        }
    }
}

struct StitchNavStack: View {
    @Environment(\.dismissWindow) private var dismissWindow

    @Bindable var store: StitchStore
    
    var body: some View {
        // TODO: need to determine a router
        NavigationStack(path: $store.navPath) {
            ProjectsHomeViewWrapper()
<<<<<<< HEAD
                .navigationDestination(for: ProjectLoader.self) { projectLoader in
                    ZStack { // Attempt to keep view-identity the same
                        if let document = projectLoader.documentViewModel {
                            StitchProjectView(store: store,
                                              document: document,
                                              alertState: store.alertState)
                            .onDisappear {
                                document.aiManager?.cancelCurrentRequest()
                                
                                // Remove document from project loader
                                // MARK: logic needs to be here as its the one place guaranteed to have the project
                                projectLoader.documentViewModel = nil
                                
                                // Close mac screen sharing if still visible
                                #if targetEnvironment(macCatalyst)
                                dismissWindow(id: RecordingView.windowId)
                                #endif
=======
                .navigationDestination(for: StitchAppRouter.self) { router in
                    
                    switch router {
                    case .project(let projectLoader):
                        ZStack { // Attempt to keep view-identity the same
                            if let document = projectLoader.documentViewModel {
                                StitchProjectView(store: store,
                                                  document: document,
                                                  alertState: store.alertState)
                                .onDisappear {
                                    // Remove document from project loader
                                    // MARK: logic needs to be here as its the one place guaranteed to have the project
                                    projectLoader.documentViewModel = nil
                                    
                                    // Close mac screen sharing if still visible
#if targetEnvironment(macCatalyst)
                                    dismissWindow(id: RecordingView.windowId)
#endif
                                }
>>>>>>> 4f387b09
                            }
                        }
                        
                    case .aiPreviewer(let document, _):
                        StitchAIProjectViewer(store: store,
                                              document: document)
                    }
                    
                }
                .onChange(of: store.navPath.first) { _, currentProject in
                    let currentGraphId = currentProject?.project?.id
                    
                    if !store.isCurrentProjectSelected,
                       let document = store.currentDocument {
                        document.aiManager?.cancelCurrentRequest()
                    }
                    
                    // Rest undo if project closed
                    if !store.isCurrentProjectSelected {
                        store.environment.undoManager.undoManager.removeAllActions()
                    }
                    
                    // Remove references to other StitchDocuments to release them from memory
                    // Logic here needed for drag-and-drop import with existing document open
                    store.allProjectUrls?.forEach { projectLoader in
                        if projectLoader.id != currentGraphId &&
                            projectLoader.documentViewModel != nil {
                            projectLoader.documentViewModel?.aiManager?.cancelCurrentRequest()
                            
                            // In case references are stored here (but probably not)
                            projectLoader.lastEncodedDocument = nil
                            
                            // Remove document from memory
                            projectLoader.documentViewModel = nil
                        }
                    }
                }
            
            // TODO: change color of top navigation bar; .red only gives a slight tint (and just on homescreen)
            //                .toolbarBackground(Color(.lightModeWhiteDarkModeBlack),
            ////                .toolbarBackground(.red,
            //                                   for: .navigationBar, .bottomBar, .tabBar)
            //                .toolbarBackground(.visible, for: .navigationBar, .bottomBar, .tabBar)
            
        } // NavigationStack
        
        // Does this event fire when Toolbar freaks out?
        .onReceive(NotificationCenter.default.publisher(for: NSNotification.Name(rawValue: "renewToolbar")),
                   perform: { notification in
            log("StitchNavStack: received 'renewToolbar' notification, name: \(notification.name), description: \(notification.description)", .logToServer)
        })
    }
}

/*
 Disables "pop" view back-swipe: https://stackoverflow.com/a/70873465

 Resolves issue on Sonoma where UIKit/SwiftUI drag gestures were ignored in favor of nav pop back-swipe.

 We don't use back-swipe pop anywhere; user can still exit project via back button.
 */
extension UINavigationController: UIGestureRecognizerDelegate {
    override open func viewDidLoad() {
        super.viewDidLoad()
        interactivePopGestureRecognizer?.delegate = self
    }

    public func gestureRecognizerShouldBegin(_ gestureRecognizer: UIGestureRecognizer) -> Bool {
        return false
    }
}

// struct CatalystNavStack_Previews: PreviewProvider {
//    static var previews: some View {
//        CatalystNavStack()
//    }
// }<|MERGE_RESOLUTION|>--- conflicted
+++ resolved
@@ -69,25 +69,6 @@
         // TODO: need to determine a router
         NavigationStack(path: $store.navPath) {
             ProjectsHomeViewWrapper()
-<<<<<<< HEAD
-                .navigationDestination(for: ProjectLoader.self) { projectLoader in
-                    ZStack { // Attempt to keep view-identity the same
-                        if let document = projectLoader.documentViewModel {
-                            StitchProjectView(store: store,
-                                              document: document,
-                                              alertState: store.alertState)
-                            .onDisappear {
-                                document.aiManager?.cancelCurrentRequest()
-                                
-                                // Remove document from project loader
-                                // MARK: logic needs to be here as its the one place guaranteed to have the project
-                                projectLoader.documentViewModel = nil
-                                
-                                // Close mac screen sharing if still visible
-                                #if targetEnvironment(macCatalyst)
-                                dismissWindow(id: RecordingView.windowId)
-                                #endif
-=======
                 .navigationDestination(for: StitchAppRouter.self) { router in
                     
                     switch router {
@@ -98,6 +79,8 @@
                                                   document: document,
                                                   alertState: store.alertState)
                                 .onDisappear {
+                                    document.aiManager?.cancelCurrentRequest()
+                                    
                                     // Remove document from project loader
                                     // MARK: logic needs to be here as its the one place guaranteed to have the project
                                     projectLoader.documentViewModel = nil
@@ -107,7 +90,6 @@
                                     dismissWindow(id: RecordingView.windowId)
 #endif
                                 }
->>>>>>> 4f387b09
                             }
                         }
                         
