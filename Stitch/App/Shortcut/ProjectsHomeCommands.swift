//
//  ProjectsHomeCommands.swift
//  Stitch
//
//  Created by Christian J Clampitt on 3/1/23.
//

import Foundation
import SwiftUI
import StitchSchemaKit

struct ProjectsHomeCommands: Commands {
    @Environment(\.openURL) private var openURL
    
    @Bindable var store: StitchStore
    @FocusedValue(\.focusedField) private var focusedField
    
    let activeReduxFocusedField: FocusedUserEditField?
    
    var activeProject: Bool {
        store.currentDocument.isDefined
    }
    
    var textFieldFocused: Bool {
        guard !focusedField.isDefined else {
            return true
        }
        
        switch activeReduxFocusedField {
        case .sidebar, .prototypeWindow, .none:
            // no text field in these cases
            return false
            
        default:
            return true
        }
    }
    
    var disabledGraphDelete: Bool {
        guard let document = store.currentDocument else {
            return true
        }
        
        if document.isSidebarFocused {
            return document.visibleGraph.layersSidebarViewModel.selectionState.items.isEmpty
        } else {
            return document.visibleGraph.selectedCanvasItems.isEmpty
        }
    }
<<<<<<< HEAD

    // If option is NOT required for shortcuts, then we need to
    var isOptionRequiredForShortcut: Bool {
        self.store.isOptionRequiredForShortcut
    }
    
    var body: some Commands {

        CommandMenu("Graph") {

            // NOTE: `title:` but not `key:` can be replaced by runtime state changes.
            SwiftUIShortcutView(title: activeProject ? "Restart Prototype" : "Refresh Projects",
                                key: .init("R")) {
                if activeProject {
                    dispatch(PrototypeRestartedAction())
                } else {
                    store.allProjectUrls = []
                    dispatch(DirectoryUpdated())
                }
            }
                        
            if activeProject {
                
                Divider()
                
                SwiftUIShortcutView(title: "Insert",
                                    key: .return) {
                    INSERT_NODE_ACTION()
                }
                
                SwiftUIShortcutView(title: "Duplicate",
                                    key: DUPLICATE_SELECTED_NODES_SHORTCUT) {
                    dispatch(DuplicateShortcutKeyPressed())
                }
                
                // TODO: should CMD+Delete ungroup a GroupNode on the canvas, as it ungroups a LayerGroup in the sidebar?
                SwiftUIShortcutView(title: "Delete",
                                    key: DELETE_SELECTED_NODES_SHORTCUT,
                                    // empty list = do not require CMD
                                    eventModifiers: DELETE_SELECTED_NODES_SHORTCUT_MODIFIERS) {
                    // deletes both selected nodes and selected comments
                    dispatch(DeleteShortcutKeyPressed())
                }
                
                
                // MARK: COPY, PASTE, CUT
                
                // Not shown in menu when no active project;
                // Disabled when we have focused text input
                //            if activeProject {
                SwiftUIShortcutView(title: "Cut",
                                    key: CUT_SELECTED_NODES_SHORTCUT,
                                    disabled: textFieldFocused) {
                    log("cut shortcut")
                    // cuts both nodes and comments
                    dispatch(SelectedGraphItemsCut())
                }
                
                SwiftUIShortcutView(title: "Copy",
                                    key: COPY_SELECTED_NODES_SHORTCUT,
                                    disabled: textFieldFocused) {
                    log("copy shortcut")
                    // copies both nodes and comments
                    dispatch(SelectedGraphItemsCopied())
                }
                
                SwiftUIShortcutView(title: "Paste",
                                    key: PASTE_SELECTED_NODES_SHORTCUT,
                                    disabled: textFieldFocused) {
                    log("paste shortcut")
                    // pastes both nodes and comments
                    dispatch(SelectedGraphItemsPasted())
                }
                
                
                // MARK: INSERTING NODES
                
                // tricky -- we still want to expose the shortcut to the user?
                // ah, but origami doesn't show these at all, period.
                
                SwiftUIShortcutView(title: "Insert Unpack Node",
                                    key: ADD_UNPACK_NODE_SHORTCUT,
                                    // empty list = do not require CMD
                                    eventModifiers: CMD_MODIFIER,
                                    disabled: textFieldFocused) {
                    if hasSelectedInput {
                        dispatch(NodeCreatedWhileInputSelected(patch: .sizeUnpack))
                    } else {
                        dispatch(NodeCreatedEvent(choice: .patch(.sizeUnpack)))
                    }
                }
                
                SwiftUIShortcutView(title: "Insert Pack Node",
                                    key: ADD_PACK_NODE_SHORTCUT,
                                    // empty list = do not require CMD
                                    eventModifiers: CMD_MODIFIER,
                                    disabled: textFieldFocused) {
                    if hasSelectedInput {
                        dispatch(NodeCreatedWhileInputSelected(patch: .sizePack))
                    } else {
                        dispatch(NodeCreatedEvent(choice: .patch(.sizePack)))
                    }
                }
                
                SwiftUIShortcutView(title: "Insert Value Node",
                                    key: ADD_SPLITTER_NODE_SHORTCUT,
                                    // empty list = do not require CMD
                                    eventModifiers: [.option],
                                    disabled: textFieldFocused) {
                    if hasSelectedInput {
                        dispatch(NodeCreatedWhileInputSelected(patch: .splitter))
                    } else {
                        dispatch(NodeCreatedEvent(choice: .patch(.splitter)))
                    }
                }
                
                // Option + W = add Broadcaster
                SwiftUIShortcutView(title: "Insert Wireless Broadcaster",
                                    key: ADD_WIRELESS_NODE_SHORTCUT,
                                    eventModifiers: [.option],
                                    disabled: textFieldFocused) {
                    dispatch(NodeCreatedEvent(choice: .patch(.wirelessBroadcaster)))
                    // TODO: probably not needed?
                    store.currentDocument?.keypressState.modifiers.remove(.option)
                }
                
                // Option + Shift + W = add Receiver
                SwiftUIShortcutView(title: "Insert Wireless Receiver",
                                    key: ADD_WIRELESS_NODE_SHORTCUT,
                                    eventModifiers: [.option, .shift],
                                    disabled: textFieldFocused) {
                    dispatch(NodeCreatedEvent(choice: .patch(.wirelessReceiver)))
                    // Note: the Option key seems to get stuck easily when Shift is also pressed?
                    store.currentDocument?.keypressState.modifiers.remove(.option)
                    store.currentDocument?.keypressState.modifiers.remove(.shift)
                }
                
                SwiftUIShortcutView(title: "Insert Add Node",
                                    key: ADD_NODE_SHORTCUT,
                                    
                                    // Menu shows that key is "Option ="
//                                    eventModifiers: [.option],
                                    
                                    // Menu shows that key is just "="
//                                    eventModifiers: [],
                                    
                                    eventModifiers: self.isOptionRequiredForShortcut ? [.option] : [],
                                    
                                    disabled: textFieldFocused) {
                    if hasSelectedInput {
                        dispatch(NodeCreatedWhileInputSelected(patch: .add))
                    } else {
                        dispatch(NodeCreatedEvent(choice: .patch(.add)))
                    }
                }
                
                SwiftUIShortcutView(title: "Insert Subtract Node",
                                    key: SUBTRACT_NODE_SHORTCUT,
                                    eventModifiers: [.option],
                                    disabled: textFieldFocused) {
                    if hasSelectedInput {
                        dispatch(NodeCreatedWhileInputSelected(patch: .subtract))
                    } else {
                        dispatch(NodeCreatedEvent(choice: .patch(.subtract)))
                    }
                }
                
                SwiftUIShortcutView(title: "Insert Multiply Node",
                                    key: MULTIPLY_NODE_SHORTCUT,
                                    eventModifiers: [.option],
                                    disabled: textFieldFocused) {
                    if hasSelectedInput {
                        dispatch(NodeCreatedWhileInputSelected(patch: .multiply))
                    } else {
                        dispatch(NodeCreatedEvent(choice: .patch(.multiply)))
                    }
                }
                
                SwiftUIShortcutView(title: "Insert Divide Node",
                                    key: DIVIDE_NODE_SHORTCUT,
                                    eventModifiers: [.option],
                                    disabled: textFieldFocused) {
                    if hasSelectedInput {
                        dispatch(NodeCreatedWhileInputSelected(patch: .divide))
                    } else {
                        dispatch(NodeCreatedEvent(choice: .patch(.divide)))
                    }
                }
                
                SwiftUIShortcutView(title: "Insert Power Node",
                                    key: POWER_NODE_SHORTCUT,
                                    eventModifiers: [.option],
                                    disabled: textFieldFocused) {
                    if hasSelectedInput {
                        dispatch(NodeCreatedWhileInputSelected(patch: .power))
                    } else {
                        dispatch(NodeCreatedEvent(choice: .patch(.power)))
                    }
                }
                
                SwiftUIShortcutView(title: "Insert Mod Node",
                                    key: MOD_NODE_SHORTCUT,
                                    eventModifiers: [.option],
                                    disabled: textFieldFocused) {
                    if hasSelectedInput {
                        dispatch(NodeCreatedWhileInputSelected(patch: .mod))
                    } else {
                        dispatch(NodeCreatedEvent(choice: .patch(.mod)))
                    }
                }
                
                SwiftUIShortcutView(title: "Insert Less Than Node",
                                    key: LESS_THAN_NODE_SHORTCUT,
                                    eventModifiers: [.option],
                                    disabled: textFieldFocused) {
                    if hasSelectedInput {
                        dispatch(NodeCreatedWhileInputSelected(patch: .lessThan))
                    } else {
                        dispatch(NodeCreatedEvent(choice: .patch(.lessThan)))
                    }
                }
                
                SwiftUIShortcutView(title: "Insert Greater Than Node",
                                    key: GREATER_THAN_NODE_SHORTCUT,
                                    eventModifiers: [.option],
                                    disabled: textFieldFocused) {
                    if hasSelectedInput {
                        dispatch(NodeCreatedWhileInputSelected(patch: .greaterThan))
                    } else {
                        dispatch(NodeCreatedEvent(choice: .patch(.greaterThan)))
                    }
                }
                
                SwiftUIShortcutView(title: "Insert Classic Animation Node",
                                    key: CLASSIC_ANIMATION_NODE_SHORTCUT,
                                    eventModifiers: [.option],
                                    disabled: textFieldFocused) {
                    if hasSelectedInput {
                        dispatch(NodeCreatedWhileInputSelected(patch: .classicAnimation))
                    } else {
                        dispatch(NodeCreatedEvent(choice: .patch(.classicAnimation)))
                    }
                }
                
                SwiftUIShortcutView(title: "Insert Pop Animation Node",
                                    key: POP_ANIMATION_NODE_SHORTCUT,
                                    eventModifiers: [.option],
                                    disabled: textFieldFocused) {
                    if hasSelectedInput {
                        dispatch(NodeCreatedWhileInputSelected(patch: .popAnimation))
                    } else {
                        dispatch(NodeCreatedEvent(choice: .patch(.popAnimation)))
                    }
                }
                
                SwiftUIShortcutView(title: "Insert Switch Node",
                                    key: FLIP_SWITCH_NODE_SHORTCUT,
                                    eventModifiers: [.option],
                                    disabled: textFieldFocused) {
                    if hasSelectedInput {
                        dispatch(NodeCreatedWhileInputSelected(patch: .flipSwitch))
                    } else {
                        dispatch(NodeCreatedEvent(choice: .patch(.flipSwitch)))
                    }
                }
                
                SwiftUIShortcutView(title: "Insert Delay Node",
                                    key: DELAY_NODE_SHORTCUT,
                                    eventModifiers: [.option],
                                    disabled: textFieldFocused) {
                    if hasSelectedInput {
                        dispatch(NodeCreatedWhileInputSelected(patch: .delay))
                    } else {
                        dispatch(NodeCreatedEvent(choice: .patch(.delay)))
                    }
                }
                
                SwiftUIShortcutView(title: "Insert Keyboard Node",
                                    key: KEYBOARD_NODE_SHORTCUT,
                                    eventModifiers: [.option],
                                    disabled: textFieldFocused) {
                    if hasSelectedInput {
                        dispatch(NodeCreatedWhileInputSelected(patch: .keyboard))
                    } else {
                        dispatch(NodeCreatedEvent(choice: .patch(.keyboard)))
                    }
                }
        
                SwiftUIShortcutView(title: "Insert Equals Node",
                                    key: EQUALS_NODE_SHORTCUT,
                                    eventModifiers: [.option],
                                    disabled: textFieldFocused) {
                    if hasSelectedInput {
                        dispatch(NodeCreatedWhileInputSelected(patch: .equals))
                    } else {
                        dispatch(NodeCreatedEvent(choice: .patch(.equals)))
                    }
                }
                
                SwiftUIShortcutView(title: "Insert Reverse Progress Node",
                                    key: REVERSE_PROGRESS_NODE_SHORTCUT,
                                    eventModifiers: [.option],
                                    disabled: textFieldFocused) {
                    if hasSelectedInput {
                        dispatch(NodeCreatedWhileInputSelected(patch: .reverseProgress))
                    } else {
                        dispatch(NodeCreatedEvent(choice: .patch(.reverseProgress)))
                    }
                }
                
                SwiftUIShortcutView(title: "Insert Transition Node",
                                    key: TRANSITION_NODE_SHORTCUT,
                                    eventModifiers: [.option],
                                    disabled: textFieldFocused) {
                    if hasSelectedInput {
                        dispatch(NodeCreatedWhileInputSelected(patch: .transition))
                    } else {
                        dispatch(NodeCreatedEvent(choice: .patch(.transition)))
                    }
                }
                
                SwiftUIShortcutView(title: "Insert Pulse Node",
                                    key: PULSE_NODE_SHORTCUT,
                                    eventModifiers: [.option],
                                    disabled: textFieldFocused) {
                    if hasSelectedInput {
                        dispatch(NodeCreatedWhileInputSelected(patch: .pulse))
                    } else {
                        dispatch(NodeCreatedEvent(choice: .patch(.pulse)))
                    }
                }
                
                SwiftUIShortcutView(title: "Insert Press Interaction Node",
                                    key: PRESS_INTERACTION_NODE_SHORTCUT,
                                    eventModifiers: [.option],
                                    disabled: textFieldFocused) {
                    if hasSelectedInput {
                        dispatch(NodeCreatedWhileInputSelected(patch: .pressInteraction))
                    } else {
                        dispatch(NodeCreatedEvent(choice: .patch(.pressInteraction)))
                    }
                }
                
                SwiftUIShortcutView(title: "Insert Option Picker Node",
                                    key: OPTION_PICKER_NODE_SHORTCUT,
                                    eventModifiers: [.option],
                                    disabled: textFieldFocused) {
                    if hasSelectedInput {
                        dispatch(NodeCreatedWhileInputSelected(patch: .optionPicker))
                    } else {
                        dispatch(NodeCreatedEvent(choice: .patch(.optionPicker)))
                    }
                }
            } // if activeProject

        } // CommandMenu
=======
    
    var body: some Commands {
        // MARK: no support for conditionally display commands--they'll never appear with an if statement
        GraphCommands(store: store,
                      textFieldFocused: textFieldFocused)
>>>>>>> efc2e963
        
        
        // MARK: SHARE
        
        CommandGroup(after: .appInfo) {
            Menu {
                // Opens the user’s default mail client with a pre-filled address
                Button {
                    if let url = URL(string: "mailto:hello@stitchdesign.app") {
                        openURL(url)
                    }
                } label: {
                    Text("Email")
                }
                
                // Launches the system browser and navigates to your site
                Button {
                    if let url = URL(string: "https://github.com/StitchDesign/Stitch/issues/new") {
                        openURL(url)
                    }
                } label: {
                    Text("Post to GitHub")
                }
            } label: {
                Text("Contact Us")
            }
        }
        
        CommandGroup(replacing: .newItem) {
            SwiftUIShortcutView(title: "New Project",
                                key: NEW_PROJECT_SHORTCUT) {
                store.createNewProjectSideEffect(isProjectImport: false)
            }
            
            SwiftUIShortcutView(title: "New Project from Sample",
                                key: NEW_PROJECT_SHORTCUT,
                                eventModifiers: [.command, .shift]) {
                store.conditionallToggleSampleProjectsModal()
            }
            
            // NOTE: we already get CMD + W in Catalyst
            // TODO: only show with active project
#if !targetEnvironment(macCatalyst)
            if store.currentDocument != nil {
                SwiftUIShortcutView(title: "Close Graph",
                                    key: CLOSE_GRAPH_SHORTCUT) {
                    dispatch(CloseGraph())
                }
            }
#endif
        }
        
        CommandGroup(replacing: .importExport) {
            if activeProject {
                SwiftUIShortcutView(title: "Add File to Project",
                                    key: "O",
                                    eventModifiers: [.command],
                                    disabled: !activeProject) {
                    FILE_IMPORT_ACTION()
                }
            }
            
            // MARK: splitting into multiple shortcuts breaks commands when using same CMD + R
            SwiftUIShortcutView(title: activeProject ? "Restart Prototype" : "Refresh Projects",
                                key: .init("R")) {
                if activeProject {
                    dispatch(PrototypeRestartedAction())
                } else {
                    store.allProjectUrls = []
                    dispatch(DirectoryUpdated())
                }
            }
            
            SwiftUIShortcutView(title: "Delete All Projects",
                                key: .delete,
                                eventModifiers: [.command, .shift],
                                // only relevant on projects homescreen
                                disabled: activeProject) {
                DELETE_ALL_PROJECTS_ALERT_ACTION()
            }
        }
        
        CommandGroup(before: .sidebar) {
            if activeProject {
                SwiftUIShortcutView(title: "Toggle Preview Window",
                                    key: "/",
                                    eventModifiers: .command,
                                    disabled: !activeProject) {
                    PREVIEW_SHOW_TOGGLE_ACTION()
                }
                
            }
            
            if activeProject {
                SwiftUIShortcutView(title: "Toggle Sidebars",
                                    key: ".",
                                    eventModifiers: .command,
                                    disabled: !activeProject) {
                    dispatch(ToggleSidebars())
                }
                
            }
            
            if activeProject {
                SwiftUIShortcutView(title: "Full Screen Preview Window",
                                    key: "F",
                                    eventModifiers: [.command, .shift],
                                    disabled: !activeProject) {
                    PREVIEW_FULL_SCREEN_ACTION()
                }
            }
        }
        
        // TODO: should be toggle? e.g. pressing `CMD + ,` again should close app / project settings window?
        CommandGroup(replacing: CommandGroupPlacement.appSettings) {
            SwiftUIShortcutView(title: "Settings",
                                key: ",",
                                eventModifiers: .command) {
                if activeProject {
                    PROJECT_SETTINGS_ACTION()
                } else {
                    SHOW_APP_SETTINGS()
                }
            }
        }
        
        
        // MARK: undo + redo
        
        CommandGroup(replacing: .undoRedo) {
            SwiftUIShortcutView(title: "Undo",
                                key: UNDO_SHORTCUT,
                                eventModifiers: CMD_MODIFIER,
                                disabled: textFieldFocused) {
                dispatch(UndoEvent())
            }
            
            SwiftUIShortcutView(title: "Redo",
                                key: UNDO_SHORTCUT,
                                eventModifiers: [.command, .shift],
                                disabled: textFieldFocused) {
                dispatch(RedoEvent())
            }
        } // replacing: .undoRedo
        
        CommandGroup(replacing: .pasteboard) {
            // Not shown in menu when no active project;
            // Disabled when we have focused text input
            SwiftUIShortcutView(title: "Cut",
                                key: CUT_SELECTED_NODES_SHORTCUT,
                                disabled: textFieldFocused || !activeProject) {
                log("cut shortcut")
                // cuts both nodes and comments
                dispatch(SelectedGraphItemsCut())
            }
            
            SwiftUIShortcutView(title: "Copy",
                                key: COPY_SELECTED_NODES_SHORTCUT,
                                disabled: textFieldFocused || !activeProject) {
                log("copy shortcut")
                // copies both nodes and comments
                dispatch(SelectedGraphItemsCopied())
            }
            
            SwiftUIShortcutView(title: "Paste",
                                key: PASTE_SELECTED_NODES_SHORTCUT,
                                disabled: textFieldFocused || !activeProject) {
                log("paste shortcut")
                // pastes both nodes and comments
                dispatch(SelectedGraphItemsPasted())
            }
            
            SwiftUIShortcutView(title: "Duplicate",
                                key: DUPLICATE_SELECTED_NODES_SHORTCUT,
                                disabled: textFieldFocused || !activeProject) {
                dispatch(DuplicateShortcutKeyPressed())
            }
            
            // TODO: should CMD+Delete ungroup a GroupNode on the canvas, as it ungroups a LayerGroup in the sidebar?
            SwiftUIShortcutView(title: "Delete",
                                key: DELETE_SELECTED_NODES_SHORTCUT,
                                // empty list = do not require CMD
                                eventModifiers: DELETE_SELECTED_NODES_SHORTCUT_MODIFIERS,
                                disabled: disabledGraphDelete) {
                // deletes both selected nodes and selected comments
                dispatch(DeleteShortcutKeyPressed())
            }
        }
    }
}<|MERGE_RESOLUTION|>--- conflicted
+++ resolved
@@ -36,10 +36,20 @@
         }
     }
     
+    var hasSelectedInput: Bool {
+        self.store.currentDocument?.selectedInput.isDefined ?? false
+    }
+
+    // If option is NOT required for shortcuts, then we need to
+    var isOptionRequiredForShortcut: Bool {
+        self.store.isOptionRequiredForShortcut
+    }
+    
     var disabledGraphDelete: Bool {
         guard let document = store.currentDocument else {
             return true
         }
+
         
         if document.isSidebarFocused {
             return document.visibleGraph.layersSidebarViewModel.selectionState.items.isEmpty
@@ -47,370 +57,11 @@
             return document.visibleGraph.selectedCanvasItems.isEmpty
         }
     }
-<<<<<<< HEAD
-
-    // If option is NOT required for shortcuts, then we need to
-    var isOptionRequiredForShortcut: Bool {
-        self.store.isOptionRequiredForShortcut
-    }
-    
-    var body: some Commands {
-
-        CommandMenu("Graph") {
-
-            // NOTE: `title:` but not `key:` can be replaced by runtime state changes.
-            SwiftUIShortcutView(title: activeProject ? "Restart Prototype" : "Refresh Projects",
-                                key: .init("R")) {
-                if activeProject {
-                    dispatch(PrototypeRestartedAction())
-                } else {
-                    store.allProjectUrls = []
-                    dispatch(DirectoryUpdated())
-                }
-            }
-                        
-            if activeProject {
-                
-                Divider()
-                
-                SwiftUIShortcutView(title: "Insert",
-                                    key: .return) {
-                    INSERT_NODE_ACTION()
-                }
-                
-                SwiftUIShortcutView(title: "Duplicate",
-                                    key: DUPLICATE_SELECTED_NODES_SHORTCUT) {
-                    dispatch(DuplicateShortcutKeyPressed())
-                }
-                
-                // TODO: should CMD+Delete ungroup a GroupNode on the canvas, as it ungroups a LayerGroup in the sidebar?
-                SwiftUIShortcutView(title: "Delete",
-                                    key: DELETE_SELECTED_NODES_SHORTCUT,
-                                    // empty list = do not require CMD
-                                    eventModifiers: DELETE_SELECTED_NODES_SHORTCUT_MODIFIERS) {
-                    // deletes both selected nodes and selected comments
-                    dispatch(DeleteShortcutKeyPressed())
-                }
-                
-                
-                // MARK: COPY, PASTE, CUT
-                
-                // Not shown in menu when no active project;
-                // Disabled when we have focused text input
-                //            if activeProject {
-                SwiftUIShortcutView(title: "Cut",
-                                    key: CUT_SELECTED_NODES_SHORTCUT,
-                                    disabled: textFieldFocused) {
-                    log("cut shortcut")
-                    // cuts both nodes and comments
-                    dispatch(SelectedGraphItemsCut())
-                }
-                
-                SwiftUIShortcutView(title: "Copy",
-                                    key: COPY_SELECTED_NODES_SHORTCUT,
-                                    disabled: textFieldFocused) {
-                    log("copy shortcut")
-                    // copies both nodes and comments
-                    dispatch(SelectedGraphItemsCopied())
-                }
-                
-                SwiftUIShortcutView(title: "Paste",
-                                    key: PASTE_SELECTED_NODES_SHORTCUT,
-                                    disabled: textFieldFocused) {
-                    log("paste shortcut")
-                    // pastes both nodes and comments
-                    dispatch(SelectedGraphItemsPasted())
-                }
-                
-                
-                // MARK: INSERTING NODES
-                
-                // tricky -- we still want to expose the shortcut to the user?
-                // ah, but origami doesn't show these at all, period.
-                
-                SwiftUIShortcutView(title: "Insert Unpack Node",
-                                    key: ADD_UNPACK_NODE_SHORTCUT,
-                                    // empty list = do not require CMD
-                                    eventModifiers: CMD_MODIFIER,
-                                    disabled: textFieldFocused) {
-                    if hasSelectedInput {
-                        dispatch(NodeCreatedWhileInputSelected(patch: .sizeUnpack))
-                    } else {
-                        dispatch(NodeCreatedEvent(choice: .patch(.sizeUnpack)))
-                    }
-                }
-                
-                SwiftUIShortcutView(title: "Insert Pack Node",
-                                    key: ADD_PACK_NODE_SHORTCUT,
-                                    // empty list = do not require CMD
-                                    eventModifiers: CMD_MODIFIER,
-                                    disabled: textFieldFocused) {
-                    if hasSelectedInput {
-                        dispatch(NodeCreatedWhileInputSelected(patch: .sizePack))
-                    } else {
-                        dispatch(NodeCreatedEvent(choice: .patch(.sizePack)))
-                    }
-                }
-                
-                SwiftUIShortcutView(title: "Insert Value Node",
-                                    key: ADD_SPLITTER_NODE_SHORTCUT,
-                                    // empty list = do not require CMD
-                                    eventModifiers: [.option],
-                                    disabled: textFieldFocused) {
-                    if hasSelectedInput {
-                        dispatch(NodeCreatedWhileInputSelected(patch: .splitter))
-                    } else {
-                        dispatch(NodeCreatedEvent(choice: .patch(.splitter)))
-                    }
-                }
-                
-                // Option + W = add Broadcaster
-                SwiftUIShortcutView(title: "Insert Wireless Broadcaster",
-                                    key: ADD_WIRELESS_NODE_SHORTCUT,
-                                    eventModifiers: [.option],
-                                    disabled: textFieldFocused) {
-                    dispatch(NodeCreatedEvent(choice: .patch(.wirelessBroadcaster)))
-                    // TODO: probably not needed?
-                    store.currentDocument?.keypressState.modifiers.remove(.option)
-                }
-                
-                // Option + Shift + W = add Receiver
-                SwiftUIShortcutView(title: "Insert Wireless Receiver",
-                                    key: ADD_WIRELESS_NODE_SHORTCUT,
-                                    eventModifiers: [.option, .shift],
-                                    disabled: textFieldFocused) {
-                    dispatch(NodeCreatedEvent(choice: .patch(.wirelessReceiver)))
-                    // Note: the Option key seems to get stuck easily when Shift is also pressed?
-                    store.currentDocument?.keypressState.modifiers.remove(.option)
-                    store.currentDocument?.keypressState.modifiers.remove(.shift)
-                }
-                
-                SwiftUIShortcutView(title: "Insert Add Node",
-                                    key: ADD_NODE_SHORTCUT,
-                                    
-                                    // Menu shows that key is "Option ="
-//                                    eventModifiers: [.option],
-                                    
-                                    // Menu shows that key is just "="
-//                                    eventModifiers: [],
-                                    
-                                    eventModifiers: self.isOptionRequiredForShortcut ? [.option] : [],
-                                    
-                                    disabled: textFieldFocused) {
-                    if hasSelectedInput {
-                        dispatch(NodeCreatedWhileInputSelected(patch: .add))
-                    } else {
-                        dispatch(NodeCreatedEvent(choice: .patch(.add)))
-                    }
-                }
-                
-                SwiftUIShortcutView(title: "Insert Subtract Node",
-                                    key: SUBTRACT_NODE_SHORTCUT,
-                                    eventModifiers: [.option],
-                                    disabled: textFieldFocused) {
-                    if hasSelectedInput {
-                        dispatch(NodeCreatedWhileInputSelected(patch: .subtract))
-                    } else {
-                        dispatch(NodeCreatedEvent(choice: .patch(.subtract)))
-                    }
-                }
-                
-                SwiftUIShortcutView(title: "Insert Multiply Node",
-                                    key: MULTIPLY_NODE_SHORTCUT,
-                                    eventModifiers: [.option],
-                                    disabled: textFieldFocused) {
-                    if hasSelectedInput {
-                        dispatch(NodeCreatedWhileInputSelected(patch: .multiply))
-                    } else {
-                        dispatch(NodeCreatedEvent(choice: .patch(.multiply)))
-                    }
-                }
-                
-                SwiftUIShortcutView(title: "Insert Divide Node",
-                                    key: DIVIDE_NODE_SHORTCUT,
-                                    eventModifiers: [.option],
-                                    disabled: textFieldFocused) {
-                    if hasSelectedInput {
-                        dispatch(NodeCreatedWhileInputSelected(patch: .divide))
-                    } else {
-                        dispatch(NodeCreatedEvent(choice: .patch(.divide)))
-                    }
-                }
-                
-                SwiftUIShortcutView(title: "Insert Power Node",
-                                    key: POWER_NODE_SHORTCUT,
-                                    eventModifiers: [.option],
-                                    disabled: textFieldFocused) {
-                    if hasSelectedInput {
-                        dispatch(NodeCreatedWhileInputSelected(patch: .power))
-                    } else {
-                        dispatch(NodeCreatedEvent(choice: .patch(.power)))
-                    }
-                }
-                
-                SwiftUIShortcutView(title: "Insert Mod Node",
-                                    key: MOD_NODE_SHORTCUT,
-                                    eventModifiers: [.option],
-                                    disabled: textFieldFocused) {
-                    if hasSelectedInput {
-                        dispatch(NodeCreatedWhileInputSelected(patch: .mod))
-                    } else {
-                        dispatch(NodeCreatedEvent(choice: .patch(.mod)))
-                    }
-                }
-                
-                SwiftUIShortcutView(title: "Insert Less Than Node",
-                                    key: LESS_THAN_NODE_SHORTCUT,
-                                    eventModifiers: [.option],
-                                    disabled: textFieldFocused) {
-                    if hasSelectedInput {
-                        dispatch(NodeCreatedWhileInputSelected(patch: .lessThan))
-                    } else {
-                        dispatch(NodeCreatedEvent(choice: .patch(.lessThan)))
-                    }
-                }
-                
-                SwiftUIShortcutView(title: "Insert Greater Than Node",
-                                    key: GREATER_THAN_NODE_SHORTCUT,
-                                    eventModifiers: [.option],
-                                    disabled: textFieldFocused) {
-                    if hasSelectedInput {
-                        dispatch(NodeCreatedWhileInputSelected(patch: .greaterThan))
-                    } else {
-                        dispatch(NodeCreatedEvent(choice: .patch(.greaterThan)))
-                    }
-                }
-                
-                SwiftUIShortcutView(title: "Insert Classic Animation Node",
-                                    key: CLASSIC_ANIMATION_NODE_SHORTCUT,
-                                    eventModifiers: [.option],
-                                    disabled: textFieldFocused) {
-                    if hasSelectedInput {
-                        dispatch(NodeCreatedWhileInputSelected(patch: .classicAnimation))
-                    } else {
-                        dispatch(NodeCreatedEvent(choice: .patch(.classicAnimation)))
-                    }
-                }
-                
-                SwiftUIShortcutView(title: "Insert Pop Animation Node",
-                                    key: POP_ANIMATION_NODE_SHORTCUT,
-                                    eventModifiers: [.option],
-                                    disabled: textFieldFocused) {
-                    if hasSelectedInput {
-                        dispatch(NodeCreatedWhileInputSelected(patch: .popAnimation))
-                    } else {
-                        dispatch(NodeCreatedEvent(choice: .patch(.popAnimation)))
-                    }
-                }
-                
-                SwiftUIShortcutView(title: "Insert Switch Node",
-                                    key: FLIP_SWITCH_NODE_SHORTCUT,
-                                    eventModifiers: [.option],
-                                    disabled: textFieldFocused) {
-                    if hasSelectedInput {
-                        dispatch(NodeCreatedWhileInputSelected(patch: .flipSwitch))
-                    } else {
-                        dispatch(NodeCreatedEvent(choice: .patch(.flipSwitch)))
-                    }
-                }
-                
-                SwiftUIShortcutView(title: "Insert Delay Node",
-                                    key: DELAY_NODE_SHORTCUT,
-                                    eventModifiers: [.option],
-                                    disabled: textFieldFocused) {
-                    if hasSelectedInput {
-                        dispatch(NodeCreatedWhileInputSelected(patch: .delay))
-                    } else {
-                        dispatch(NodeCreatedEvent(choice: .patch(.delay)))
-                    }
-                }
-                
-                SwiftUIShortcutView(title: "Insert Keyboard Node",
-                                    key: KEYBOARD_NODE_SHORTCUT,
-                                    eventModifiers: [.option],
-                                    disabled: textFieldFocused) {
-                    if hasSelectedInput {
-                        dispatch(NodeCreatedWhileInputSelected(patch: .keyboard))
-                    } else {
-                        dispatch(NodeCreatedEvent(choice: .patch(.keyboard)))
-                    }
-                }
-        
-                SwiftUIShortcutView(title: "Insert Equals Node",
-                                    key: EQUALS_NODE_SHORTCUT,
-                                    eventModifiers: [.option],
-                                    disabled: textFieldFocused) {
-                    if hasSelectedInput {
-                        dispatch(NodeCreatedWhileInputSelected(patch: .equals))
-                    } else {
-                        dispatch(NodeCreatedEvent(choice: .patch(.equals)))
-                    }
-                }
-                
-                SwiftUIShortcutView(title: "Insert Reverse Progress Node",
-                                    key: REVERSE_PROGRESS_NODE_SHORTCUT,
-                                    eventModifiers: [.option],
-                                    disabled: textFieldFocused) {
-                    if hasSelectedInput {
-                        dispatch(NodeCreatedWhileInputSelected(patch: .reverseProgress))
-                    } else {
-                        dispatch(NodeCreatedEvent(choice: .patch(.reverseProgress)))
-                    }
-                }
-                
-                SwiftUIShortcutView(title: "Insert Transition Node",
-                                    key: TRANSITION_NODE_SHORTCUT,
-                                    eventModifiers: [.option],
-                                    disabled: textFieldFocused) {
-                    if hasSelectedInput {
-                        dispatch(NodeCreatedWhileInputSelected(patch: .transition))
-                    } else {
-                        dispatch(NodeCreatedEvent(choice: .patch(.transition)))
-                    }
-                }
-                
-                SwiftUIShortcutView(title: "Insert Pulse Node",
-                                    key: PULSE_NODE_SHORTCUT,
-                                    eventModifiers: [.option],
-                                    disabled: textFieldFocused) {
-                    if hasSelectedInput {
-                        dispatch(NodeCreatedWhileInputSelected(patch: .pulse))
-                    } else {
-                        dispatch(NodeCreatedEvent(choice: .patch(.pulse)))
-                    }
-                }
-                
-                SwiftUIShortcutView(title: "Insert Press Interaction Node",
-                                    key: PRESS_INTERACTION_NODE_SHORTCUT,
-                                    eventModifiers: [.option],
-                                    disabled: textFieldFocused) {
-                    if hasSelectedInput {
-                        dispatch(NodeCreatedWhileInputSelected(patch: .pressInteraction))
-                    } else {
-                        dispatch(NodeCreatedEvent(choice: .patch(.pressInteraction)))
-                    }
-                }
-                
-                SwiftUIShortcutView(title: "Insert Option Picker Node",
-                                    key: OPTION_PICKER_NODE_SHORTCUT,
-                                    eventModifiers: [.option],
-                                    disabled: textFieldFocused) {
-                    if hasSelectedInput {
-                        dispatch(NodeCreatedWhileInputSelected(patch: .optionPicker))
-                    } else {
-                        dispatch(NodeCreatedEvent(choice: .patch(.optionPicker)))
-                    }
-                }
-            } // if activeProject
-
-        } // CommandMenu
-=======
     
     var body: some Commands {
         // MARK: no support for conditionally display commands--they'll never appear with an if statement
         GraphCommands(store: store,
                       textFieldFocused: textFieldFocused)
->>>>>>> efc2e963
         
         
         // MARK: SHARE
