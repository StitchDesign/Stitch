--- conflicted
+++ resolved
@@ -69,11 +69,6 @@
             HStack {
                 Spacer()
                 Group {
-<<<<<<< HEAD
-                    if flyoutState.flyoutInput.usesPaddingFlyout {
-                        PaddingFlyoutView(graph: graph,
-                                          rowViewModel: inputData.inspectorRowViewModel, 
-=======
                     // Multiple single-field inputs presented in one flyout
                     if flyoutInput == SHADOW_FLYOUT_LAYER_INPUT_PROXY {
                        ShadowFlyoutView(node: node,
@@ -84,7 +79,6 @@
                     else {
                         GenericFlyoutView(graph: graph,
                                           inputRowViewModel: inputData.inspectorRowViewModel,
->>>>>>> 83635147
                                           inputLayerNodeRowData: inputData,
                                           layer: layerNode.layer,
                                           hasIncomingEdge: inputData.rowObserver.containsUpstreamConnection,
