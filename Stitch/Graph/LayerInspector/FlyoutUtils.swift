//
//  FlyoutUtils.swift
//  Stitch
//
//  Created by Christian J Clampitt on 7/17/24.
//

import Foundation
import StitchSchemaKit
import SwiftUI


extension LayerInputPort {
    
    // Note: msot cases are just "is this multifield?", with exception of shadow inputs)
    var usesFlyout: Bool {
                
        if self.usesPaddingFlyout {
            return true
        }
        
        switch self {
<<<<<<< HEAD
        case .padding, .layerMargin, .layerPadding,
                .shadowColor, .shadowOffset, .shadowRadius, .shadowOpacity:
=======
            
        case
            // Any input that has multiple fields
                .position, .size, .padding, .minSize, .maxSize, .pinOffset,
            // Shadow inputs: multiple single-field inputs presented in a flyout
                .shadowColor, .shadowOffset, .shadowRadius, .shadowOpacity:
            
>>>>>>> 83635147
            return true
            
            // Everything else
        case .scale, .anchoring, .opacity, .zIndex, .masks, .color, .rotationX, .rotationY, .rotationZ, .lineColor, .lineWidth, .blur, .blendMode, .brightness, .colorInvert, .contrast, .hueRotation, .saturation, .pivot, .enabled, .blurRadius, .backgroundColor, .isClipped, .orientation, .isAnimating, .allAnchors, .cameraDirection, .isCameraEnabled, .isShadowsEnabled, .shape, .strokePosition, .strokeWidth, .strokeColor, .strokeStart, .strokeEnd, .strokeLineCap, .strokeLineJoin, .coordinateSystem, .cornerRadius, .canvasLineColor, .canvasLineWidth, .text, .placeholderText, .fontSize, .textAlignment, .verticalAlignment, .textDecoration, .textFont, .image, .video, .model3D, .fitStyle, .clipped, .progressIndicatorStyle, .progress, .mapType, .mapLatLong, .mapSpan, .isSwitchToggled, .startColor, .endColor, .startAnchor, .endAnchor, .centerAnchor, .startAngle, .endAngle, .startRadius, .endRadius, .sfSymbol, .videoURL, .volume, .spacingBetweenGridColumns, .spacingBetweenGridRows, .itemAlignmentWithinGridCell, .sizingScenario, .widthAxis, .heightAxis, .contentMode, .spacing, .isPinned, .pinTo, .pinAnchor, .setupMode:
            
            return false
        }

        
//        if self.usesPaddingFlyout {
//            return true
//        }
//        
//        if self.usesTwoFieldFlyout {
//            return true
//        }
//        
//        switch self {
//        case .padding, .layerMargin, .layerPadding,
//                .shadowColor, .shadowOffset, .shadowRadius, .shadowOpacity:
//            return true
//        default:
//            return false
//        }
        
        
    }
        
<<<<<<< HEAD
    // TODO: better?: compare against the actual value in the input, rather than on the input's keyword
    // But in some contexts we don't have access to the input? 
    var usesPaddingFlyout: Bool {
        switch self {
        case .padding, .layerPadding, .layerMargin:
            return true
        default:
            return false
        }
    }
=======
//    // TODO: COMPARE INPUT'S VALUES, NOT INPUT TYPE
//    var usesTwoFieldFlyout: Bool {
//        switch self {
//        case .size, .position, .offsetInGroup, .maxSize, .minSize:
//            return true
//        default:
//            return false
//        }
//    }
    
//    // TODO: better?: compare against the actual value in the input, rather than on the input's keyword
//    // But in some contexts we don't have access to the input?
    // TODO: handle padding same as
//    var usesPaddingFlyout: Bool {
//        switch self {
//        case .padding, .layerPadding, .layerMargin:
//            return true
//        default:
//            return false
//        }
//    }
>>>>>>> 83635147
        
    func usesTextFields(_ layer: Layer) -> Bool {
        self.getDefaultValue(for: layer)
            .getNodeRowType(nodeIO: .input)
            .inputUsesTextField
    }
}

// Used by a given flyout view to update its read-height in state,
// for proper positioning.
struct UpdateFlyoutSize: GraphUIEvent {
    let size: CGSize
    
    func handle(state: GraphUIState) {
        state.propertySidebar.flyoutState?.flyoutSize = size
    }
}

struct FlyoutClosed: GraphUIEvent {
    func handle(state: GraphUIState) {
        state.closeFlyout()
    }
}

extension GraphUIState {
    func closeFlyout() {
//        withAnimation {
            self.propertySidebar.flyoutState = nil
//        }
    }
}

struct FlyoutToggled: GraphUIEvent {
    
    let flyoutInput: LayerInputPort
    let flyoutNodeId: NodeId
    
    func handle(state: GraphUIState) {
        if let flyoutState = state.propertySidebar.flyoutState,
           flyoutState.flyoutInput == flyoutInput,
           flyoutState.flyoutNode == flyoutNodeId {
            state.closeFlyout()
        } else {
//            withAnimation {
                state.propertySidebar.flyoutState = .init(
                    // TODO: assuming flyout state is packed here
                    flyoutInput: flyoutInput,
                    flyoutNode: flyoutNodeId)
//            }
        }
    }
}

struct LeftSidebarToggled: GraphUIEvent {
    
    func handle(state: GraphUIState) {
        // Reset flyout
        state.closeFlyout()
    }
}

struct LeftSidebarSet: GraphUIEvent {
    
    let open: Bool
    
    func handle(state: GraphUIState) {
        // Reset flyout
        state.closeFlyout()
        
        state.leftSidebarOpen = open
    }
}<|MERGE_RESOLUTION|>--- conflicted
+++ resolved
@@ -20,10 +20,6 @@
         }
         
         switch self {
-<<<<<<< HEAD
-        case .padding, .layerMargin, .layerPadding,
-                .shadowColor, .shadowOffset, .shadowRadius, .shadowOpacity:
-=======
             
         case
             // Any input that has multiple fields
@@ -31,7 +27,6 @@
             // Shadow inputs: multiple single-field inputs presented in a flyout
                 .shadowColor, .shadowOffset, .shadowRadius, .shadowOpacity:
             
->>>>>>> 83635147
             return true
             
             // Everything else
@@ -60,18 +55,6 @@
         
     }
         
-<<<<<<< HEAD
-    // TODO: better?: compare against the actual value in the input, rather than on the input's keyword
-    // But in some contexts we don't have access to the input? 
-    var usesPaddingFlyout: Bool {
-        switch self {
-        case .padding, .layerPadding, .layerMargin:
-            return true
-        default:
-            return false
-        }
-    }
-=======
 //    // TODO: COMPARE INPUT'S VALUES, NOT INPUT TYPE
 //    var usesTwoFieldFlyout: Bool {
 //        switch self {
@@ -93,7 +76,6 @@
 //            return false
 //        }
 //    }
->>>>>>> 83635147
         
     func usesTextFields(_ layer: Layer) -> Bool {
         self.getDefaultValue(for: layer)
