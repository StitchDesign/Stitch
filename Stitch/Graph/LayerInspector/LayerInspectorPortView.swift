--- conflicted
+++ resolved
@@ -180,14 +180,8 @@
             LayerInspectorRowButton(layerProperty: layerProperty,
                                     coordinate: rowObserver.id,
                                     canvasItemId: canvasItemId,
-<<<<<<< HEAD
-                                    isRowSelected: propertyRowIsSelected)
-            
-=======
                                     isRowSelected: propertyRowIsSelected,
                                     isHovered: isHovered)
-                        
->>>>>>> 288bad5f
             HStack {
                 rowView(propertyRowIsSelected)
                 Spacer()
