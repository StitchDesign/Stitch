//
//  LayerInspectorPortView.swift
//  Stitch
//
//  Created by Christian J Clampitt on 6/24/24.
//

import SwiftUI
import StitchSchemaKit

struct LayerInspectorInputPortView: View {
    @Bindable var portObserver: LayerInputObserver
    @Bindable var graph: GraphState
    
    var body: some View {
        let observerMode = portObserver.observerMode
        
        Group {
            switch observerMode {
            case .packed(let inputLayerNodeRowData):
                let canvasItemId = inputLayerNodeRowData.canvasObserver?.id
                
                LayerInspectorPortView(
                    layerProperty: .layerInput(inputLayerNodeRowData.id),
                    rowViewModel: inputLayerNodeRowData.inspectorRowViewModel,
                    rowObserver: inputLayerNodeRowData.rowObserver,
                    graph: graph,
                    canvasItemId: canvasItemId) { propertyRowIsSelected in
                        
                        NodeInputView(graph: graph,
                                      rowObserver: inputLayerNodeRowData.rowObserver,
                                      rowData: inputLayerNodeRowData.inspectorRowViewModel,
                                      inputLayerNodeRowData: inputLayerNodeRowData,
                                      forPropertySidebar: true,
                                      propertyIsSelected: propertyRowIsSelected,
                                      propertyIsAlreadyOnGraph: canvasItemId.isDefined,
                                      isCanvasItemSelected: false)
                    }
                // NOTE: attaching even a ZStack around LayerInspectorPortView causes the row's background color to expand to fill whole list row
                // TODO: finalize UI for pack, unpack
                    .overlay(alignment: .topLeading) {
                        // MARK: debugging unpack feature
                        if FeatureFlags.SUPPORTS_LAYER_UNPACK {
                            Button {
                                // TODO: canvas item creation only used for debugging
                                self.debug__createUnpackedCanvasItems()
                            } label: {
                                Text("Unpack")
                            }
                        }
                    }
                
                
            case .unpacked(let unpackedPortObserver):
                ForEach(unpackedPortObserver.allPorts) { unpackedPort in
                    let canvasItemId = unpackedPort.canvasObserver?.id
                    
                    LayerInspectorPortView(layerProperty: .layerInput(unpackedPort.id),
                                           rowViewModel: unpackedPort.inspectorRowViewModel,
                                           rowObserver: unpackedPort.rowObserver,
                                           graph: graph,
                                           canvasItemId: canvasItemId) { propertyRowIsSelected in
                        NodeInputView(graph: graph,
                                      rowObserver: unpackedPort.rowObserver,
                                      rowData: unpackedPort.inspectorRowViewModel,
                                      inputLayerNodeRowData: nil, // TODO: handle properly
                                      forPropertySidebar: true,
                                      propertyIsSelected: propertyRowIsSelected,
                                      propertyIsAlreadyOnGraph: canvasItemId.isDefined,
                                      isCanvasItemSelected: false)
                    }
                }
                
            } // observerMode
        } // Group
        .onChange(of: portObserver.mode) {
            self.portObserver.wasPackModeToggled()
        }
    }
    
    // TODO: canvas item creation only used for debugging
    @MainActor func debug__createUnpackedCanvasItems() {
        // TODO: this view probably does not need the full `node` (especially in case of layer multiselect); handle the creation of unpacked canvas items should outside of the view and disallow for layer multiselect?
        fatalErrorIfDebug()
        
<<<<<<< HEAD
        //        let nodeId = portObserver._packedData.rowObserver.id.nodeId
        //        let parentGroupNodeId = portObserver.graphDelegate?.groupNodeFocused
        //
        //        portObserver._unpackedData.allPorts.forEach { unpackedPort in
        //            var unpackSchema = unpackedPort.createSchema()
        //            unpackSchema.canvasItem = .init(position: .zero,
        //                                            zIndex: .zero,
        //                                            parentGroupNodeId: parentGroupNodeId)
        //            unpackedPort.update(from: unpackSchema,
        //                                layerInputType: unpackedPort.id,
        //                                layerNode: layerNode,
        //                                nodeId: nodeId,
        //                                nodeDelegate: node)
        //        }
=======
//                let nodeId = portObserver._packedData.rowObserver.id.nodeId
//                let parentGroupNodeId = portObserver.graphDelegate?.groupNodeFocused
//        
//                portObserver._unpackedData.allPorts.forEach { unpackedPort in
//                    var unpackSchema = unpackedPort.createSchema()
//                    unpackSchema.canvasItem = .init(position: .zero,
//                                                    zIndex: .zero,
//                                                    parentGroupNodeId: parentGroupNodeId)
//                    unpackedPort.update(from: unpackSchema,
//                                        layerInputType: unpackedPort.id,
//                                        layerNode: layerNode,
//                                        nodeId: nodeId,
//                                        nodeDelegate: node)
//                }
>>>>>>> 83635147
    }
}



struct LayerInspectorOutputPortView: View {
    let outputPortId: Int
    
    @Bindable var rowViewModel: OutputNodeRowViewModel
    @Bindable var rowObserver: OutputNodeRowObserver
    @Bindable var graph: GraphState
    
    let canvasItemId: CanvasItemId?
    
    var body: some View {
        LayerInspectorPortView(layerProperty: .layerOutput(outputPortId),
                               rowViewModel: rowViewModel,
                               rowObserver: rowObserver,
                               graph: graph,
                               canvasItemId: canvasItemId) { propertyRowIsSelected in
            NodeOutputView(graph: graph,
                           rowObserver: rowObserver,
                           rowData: rowViewModel,
                           forPropertySidebar: true,
                           propertyIsSelected: propertyRowIsSelected,
                           propertyIsAlreadyOnGraph: canvasItemId.isDefined,
                           isCanvasItemSelected: false)
        }
    }
}

// spacing between e.g. "add to graph" button (icon) and start of row capsule
let LAYER_INSPECTOR_ROW_SPACING = 8.0

// how big an icon / button is
let LAYER_INSPECTOR_ROW_ICON_LENGTH = 16.0

struct LayerInspectorPortView<RowObserver, RowView>: View where RowObserver: NodeRowObserver, RowView: View {
        
    // input or output
    let layerProperty: LayerInspectorRowId
    
    @Bindable var rowViewModel: RowObserver.RowViewModelType
    @Bindable var rowObserver: RowObserver
    @Bindable var graph: GraphState
    
    // non-nil = this row is present on canvas
    // NOTE: apparently, the destruction of a weak var reference does NOT trigger a SwiftUI view update; so, avoid using delegates in the UI body.
    let canvasItemId: CanvasItemId?
    
    // Arguments: 1. is row selected
    @ViewBuilder var rowView: (Bool) -> RowView
    
    @State private var isHovered: Bool = false
    
    // Is this property-row selected?
    @MainActor
    var propertyRowIsSelected: Bool {
        graph.graphUI.propertySidebar.selectedProperty == layerProperty
    }
    
    var isOnGraphAlready: Bool {
        canvasItemId.isDefined
    }
    
<<<<<<< HEAD
    var canBeAddedToCanvas: Bool {
        switch layerProperty {
        case .layerInput(let layerInputType):
            return !layerInputType.layerInput.usesFlyout
        case .layerOutput:
            return true
        }
    }
    
=======
>>>>>>> 83635147
    var body: some View {
        HStack {
            LayerInspectorRowButton(layerProperty: layerProperty,
                                    coordinate: rowObserver.id,
                                    canvasItemId: canvasItemId,
                                    isRowSelected: propertyRowIsSelected,
                                    isHovered: isHovered)
<<<<<<< HEAD

            HStack {
                rowView(propertyRowIsSelected)
                Spacer()
            }
            .padding(.leading, LAYER_INSPECTOR_ROW_SPACING) // padding so that text is not flush with capsule background
            .background {
                WHITE_IN_LIGHT_MODE_GRAY_IN_DARK_MODE
                    .cornerRadius(6)
                // Note: applying the gesture to the background instead of the HStack avoids accidentally selecting the row when using a dropdown, but then the row's overall-label and field-labels are no longer covered; so just add this .gesture to the overall-label and field-label views?
                //                    .gesture(
                //                        TapGesture().onEnded({ _ in
                //                            log("LayerInspectorPortView tapped")
                //                            if isOnGraphAlready,
                //                               let canvasItemId = rowViewModel.canvasItemDelegate?.id {
                //                                dispatch(JumpToCanvasItem(id: canvasItemId))
                //                            } else {
                //                                withAnimation {
                //                                    graph.graphUI.layerPropertyTapped(layerProperty)
                //                                }
                //                            }
                //                        })
                //                    ) // .gesture
            }
=======
            
            rowView(propertyRowIsSelected)
>>>>>>> 83635147
        }
        .listRowBackground(Color.clear)
        .listRowSeparator(.hidden)
        .listRowInsets(EdgeInsets(
            top: INSPECTOR_LIST_ROW_TOP_AND_BOTTOM_INSET,
            leading: 0,
            bottom: INSPECTOR_LIST_ROW_TOP_AND_BOTTOM_INSET,
            trailing: 0))
        .onHover(perform: { isHovering in
            self.isHovered = isHovering
        })
        .contentShape(Rectangle())
        .gesture(
            TapGesture().onEnded({ _ in
                log("LayerInspectorPortView tapped")
                if isOnGraphAlready,
                   let canvasItemId = rowViewModel.canvasItemDelegate?.id {
                    dispatch(JumpToCanvasItem(id: canvasItemId))
                } else {
                    withAnimation {
                        graph.graphUI.layerPropertyTapped(layerProperty)
                    }
                }
            })
        ) // .gesture
    }
}<|MERGE_RESOLUTION|>--- conflicted
+++ resolved
@@ -83,22 +83,6 @@
         // TODO: this view probably does not need the full `node` (especially in case of layer multiselect); handle the creation of unpacked canvas items should outside of the view and disallow for layer multiselect?
         fatalErrorIfDebug()
         
-<<<<<<< HEAD
-        //        let nodeId = portObserver._packedData.rowObserver.id.nodeId
-        //        let parentGroupNodeId = portObserver.graphDelegate?.groupNodeFocused
-        //
-        //        portObserver._unpackedData.allPorts.forEach { unpackedPort in
-        //            var unpackSchema = unpackedPort.createSchema()
-        //            unpackSchema.canvasItem = .init(position: .zero,
-        //                                            zIndex: .zero,
-        //                                            parentGroupNodeId: parentGroupNodeId)
-        //            unpackedPort.update(from: unpackSchema,
-        //                                layerInputType: unpackedPort.id,
-        //                                layerNode: layerNode,
-        //                                nodeId: nodeId,
-        //                                nodeDelegate: node)
-        //        }
-=======
 //                let nodeId = portObserver._packedData.rowObserver.id.nodeId
 //                let parentGroupNodeId = portObserver.graphDelegate?.groupNodeFocused
 //        
@@ -113,7 +97,6 @@
 //                                        nodeId: nodeId,
 //                                        nodeDelegate: node)
 //                }
->>>>>>> 83635147
     }
 }
 
@@ -179,18 +162,6 @@
         canvasItemId.isDefined
     }
     
-<<<<<<< HEAD
-    var canBeAddedToCanvas: Bool {
-        switch layerProperty {
-        case .layerInput(let layerInputType):
-            return !layerInputType.layerInput.usesFlyout
-        case .layerOutput:
-            return true
-        }
-    }
-    
-=======
->>>>>>> 83635147
     var body: some View {
         HStack {
             LayerInspectorRowButton(layerProperty: layerProperty,
@@ -198,35 +169,8 @@
                                     canvasItemId: canvasItemId,
                                     isRowSelected: propertyRowIsSelected,
                                     isHovered: isHovered)
-<<<<<<< HEAD
-
-            HStack {
-                rowView(propertyRowIsSelected)
-                Spacer()
-            }
-            .padding(.leading, LAYER_INSPECTOR_ROW_SPACING) // padding so that text is not flush with capsule background
-            .background {
-                WHITE_IN_LIGHT_MODE_GRAY_IN_DARK_MODE
-                    .cornerRadius(6)
-                // Note: applying the gesture to the background instead of the HStack avoids accidentally selecting the row when using a dropdown, but then the row's overall-label and field-labels are no longer covered; so just add this .gesture to the overall-label and field-label views?
-                //                    .gesture(
-                //                        TapGesture().onEnded({ _ in
-                //                            log("LayerInspectorPortView tapped")
-                //                            if isOnGraphAlready,
-                //                               let canvasItemId = rowViewModel.canvasItemDelegate?.id {
-                //                                dispatch(JumpToCanvasItem(id: canvasItemId))
-                //                            } else {
-                //                                withAnimation {
-                //                                    graph.graphUI.layerPropertyTapped(layerProperty)
-                //                                }
-                //                            }
-                //                        })
-                //                    ) // .gesture
-            }
-=======
             
             rowView(propertyRowIsSelected)
->>>>>>> 83635147
         }
         .listRowBackground(Color.clear)
         .listRowSeparator(.hidden)
