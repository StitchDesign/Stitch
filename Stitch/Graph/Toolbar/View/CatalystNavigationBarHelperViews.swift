--- conflicted
+++ resolved
@@ -178,40 +178,18 @@
     }
 
     var body: some View {
-<<<<<<< HEAD
         CatalystNavBarButton("Go Up", systemName: .GO_UP_ONE_TRAVERSAL_LEVEL_SF_SYMBOL_NAME, tooltip: "Go up one level in the graph hierarchy") {
             dispatch(GoUpOneTraversalLevel())
         }
         .disabled(!hasActiveGroupFocused)
 
         // #if DEBUG || DEV_DEBUG
-
         if llmRecordingModeEnabled {
-            CatalystNavBarButton("Toggle LLM Recording", systemName: llmRecordingModeActive ? LLM_STOP_RECORDING_SF_SYMBOL : LLM_START_RECORDING_SF_SYMBOL) {
-                dispatch(LLMRecordingToggled())
-=======
-        // `HStack` doesn't matter? These are all placed in a `ToolbarItemGroup` ...
-        HStack {
-            CatalystNavBarButton(.GO_UP_ONE_TRAVERSAL_LEVEL_SF_SYMBOL_NAME) {
-                dispatch(GoUpOneTraversalLevel())
-            }
-            .opacity(hasActiveGroupFocused ? 1 : 0)
-        
-// #if DEBUG || DEV_DEBUG
-            
-            if llmRecordingModeEnabled {
-                if shouldDisplayTrainingTip {
-                    aiTrainingButton
-                        .popoverTip(self.stitchAITrainingTip, arrowEdge: .top)
-                } else {
-                    aiTrainingButton
-                }
-            }
-// #endif
-            
-            CatalystNavBarButton(.ADD_NODE_SF_SYMBOL_NAME) {
-                dispatch(ToggleInsertNodeMenu())
->>>>>>> 8116ba45
+            if shouldDisplayTrainingTip {
+                aiTrainingButton
+                    .popoverTip(self.stitchAITrainingTip, arrowEdge: .top)
+            } else {
+                aiTrainingButton
             }
         }
         // #endif
