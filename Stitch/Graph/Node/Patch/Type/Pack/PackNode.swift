--- conflicted
+++ resolved
@@ -87,11 +87,7 @@
                       staticType: .number)
             ]
 
-<<<<<<< HEAD
-        case .matrixTransform:
-=======
         case .transform:
->>>>>>> 3aa57b7a
             let inputMatrix = DEFAULT_TRANSFORM_MATRIX
             return [
                 .init(defaultValues: [.number(Double(inputMatrix.position.x))],
