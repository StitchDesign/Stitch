--- conflicted
+++ resolved
@@ -82,14 +82,9 @@
     let graphTime = node.graphDelegate?.graphStepState.graphTime ?? .zero
     var soundPlayer: StitchSoundPlayer<StitchSoundFilePlayer>?
     
-<<<<<<< HEAD
-    var result: EvalResult = node.loopedEval(MediaEvalOpObserver.self) { values, mediaObserver, _ in
-        guard let media = mediaObserver.getUniqueMedia(from: values.first) else {
-=======
     var result: EvalResult = node.loopedEval(MediaEvalOpObserver.self) { values, mediaObserver, loopIndex in
         guard let media = mediaObserver.getUniqueMedia(from: values.first,
                                                        loopIndex: loopIndex) else {
->>>>>>> 83635147
             return node.defaultOutputs
         }
         soundPlayer = media.mediaObject.soundFilePlayer
