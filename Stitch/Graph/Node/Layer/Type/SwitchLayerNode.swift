//
//  SwitchLayerNode.swift
//  Stitch
//
//  Created by Nicholas Arner on 3/28/24.
//

import StitchSchemaKit
import SwiftUI


struct SwitchLayerNode: LayerNodeDefinition {
    
    static let layer = Layer.switchLayer

    static func rowDefinitions(for type: UserVisibleType?) -> NodeRowDefinitions {
        .init(layerInputs: self.inputDefinitions,
              outputs: [
                .init(label: "Enabled",
                      type: .bool)
              ],
              layer: Self.layer)
    }
    
    static let inputDefinitions: LayerInputTypeSet = .init([
        .isSwitchToggled,
        .position,
        .rotationX,
        .rotationY,
        .rotationZ,
        .opacity,
        .anchoring,
        .zIndex,
        .shadowColor,
        .shadowOpacity,
        .shadowRadius,
        .shadowOffset
    ])
        .union(.layerEffects)
        .union(.strokeInputs)
        .union(.aspectRatio)
        .union(.sizing).union(.pinning)
    
    static func content(graph: GraphState,
                        viewModel: LayerViewModel,
                        parentSize: CGSize,
                        layersInGroup: LayerDataList, isPinnedViewRendering: Bool,
                        parentDisablesPosition: Bool) -> some View {
        PreviewSwitchLayer(
            graph: graph,
            viewModel: viewModel,
            isPinnedViewRendering: isPinnedViewRendering,
            interactiveLayer: viewModel.interactiveLayer,
            id: viewModel.id, 
            isEnabled: viewModel.enabled.getBool ?? false,
            togglePulse: viewModel.isSwitchToggled.getPulse ?? .zero,
            position: viewModel.position.getPosition ?? .zero,
            rotationX: viewModel.rotationX.getNumber ?? .zero,
            rotationY: viewModel.rotationY.getNumber ?? .zero,
            rotationZ: viewModel.rotationZ.getNumber ?? .zero,
            opacity: viewModel.opacity.getNumber ?? .zero,
            anchoring: viewModel.anchoring.getAnchoring ?? .defaultAnchoring,
            blurRadius: viewModel.blurRadius.getNumber ?? .zero,
            blendMode: viewModel.blendMode.getBlendMode ?? .defaultBlendMode,
            brightness: viewModel.brightness.getNumber ?? .defaultBrightnessForLayerEffect,
            colorInvert: viewModel.colorInvert.getBool ?? .defaultColorInvertForLayerEffect,
            contrast: viewModel.contrast.getNumber ?? .defaultContrastForLayerEffect,
            hueRotation: viewModel.hueRotation.getNumber ?? .defaultHueRotationForLayerEffect,
            saturation: viewModel.saturation.getNumber ?? .defaultSaturationForLayerEffect,
            parentSize: parentSize,
            parentDisablesPosition: false)
    }
}

struct SwitchLayerToggled: GraphEvent {
    let id: PreviewCoordinate
    
    func handle(state: GraphState) {
        state.calculate(id.layerNodeId.id)
    }
}

struct PreviewSwitchLayer: View {

    // TODO: read the REAL, potentially dynamic size of SwiftUI Toggle Switch? Varies by iPad vs Mac?
    static let ASSUMED_SWIFTUI_TOGGLE_SWITCH_SIZE = CGSize(width: 40, height: 40)
    
    @Bindable var graph: GraphState
    @Bindable var viewModel: LayerViewModel
    let isPinnedViewRendering: Bool
    let interactiveLayer: InteractiveLayer
    let id: PreviewCoordinate
    let isEnabled: Bool
    let togglePulse: TimeInterval
    let position: CGSize
    let rotationX: CGFloat
    let rotationY: CGFloat
    let rotationZ: CGFloat
    let opacity: Double
    let anchoring: Anchoring
    let blurRadius: CGFloat
    let blendMode: StitchBlendMode
    let brightness: Double
    let colorInvert: Bool
    let contrast: Double
    let hueRotation: Double
    let saturation: Double
    
    let parentSize: CGSize
    let parentDisablesPosition: Bool

    var body: some View {
        let view = Toggle("", isOn: $viewModel.isUIToggled)
            .toggleStyle(.switch)
            .labelsHidden()

<<<<<<< HEAD
        return view.modifier(PreviewCommonModifierWithoutFrame(
            graph: graph,
            layerViewModel: viewModel,
            isPinnedViewRendering: isPinnedViewRendering,
            interactiveLayer: interactiveLayer,
            position: position,
            rotationX: rotationX,
            rotationY: rotationY,
            rotationZ: rotationZ,
//            size: Self.ASSUMED_SWIFTUI_TOGGLE_SWITCH_SIZE, 
            size: .init(Self.ASSUMED_SWIFTUI_TOGGLE_SWITCH_SIZE),
            minimumDragDistance: SWITCH_NODE_MINIMUM_DRAG_DISTANCE,
            scale: 1, // Always 1, since "no real size"
            anchoring: anchoring,
            blurRadius: blurRadius,
            blendMode: blendMode,
            brightness: brightness,
            colorInvert: colorInvert,
            contrast: contrast,
            hueRotation: hueRotation,
            saturation: saturation, 
            pivot: .defaultPivot,
            shadowColor: .defaultShadowColor,
            shadowOpacity: .defaultShadowOpacity,
            shadowRadius: .defaultShadowRadius,
            shadowOffset: .defaultShadowOffset,
            parentSize: parentSize,
            parentDisablesPosition: parentDisablesPosition
        ))
=======
        return view
            .modifier(PreviewCommonModifier(
                graph: graph,
                layerViewModel: viewModel,
                isPinnedViewRendering: isPinnedViewRendering,
                interactiveLayer: interactiveLayer,
                position: position,
                rotationX: rotationX,
                rotationY: rotationY,
                rotationZ: rotationZ,
                //            size: Self.ASSUMED_SWIFTUI_TOGGLE_SWITCH_SIZE,
                size: .init(Self.ASSUMED_SWIFTUI_TOGGLE_SWITCH_SIZE),
                minimumDragDistance: SWITCH_NODE_MINIMUM_DRAG_DISTANCE,
                scale: 1, // Always 1, since "no real size"
                anchoring: anchoring,
                blurRadius: blurRadius,
                blendMode: blendMode,
                brightness: brightness,
                colorInvert: colorInvert,
                contrast: contrast,
                hueRotation: hueRotation,
                saturation: saturation,
                pivot: .defaultPivot,
                shadowColor: .defaultShadowColor,
                shadowOpacity: .defaultShadowOpacity,
                shadowRadius: .defaultShadowRadius,
                shadowOffset: .defaultShadowOffset,
                parentSize: parentSize,
                parentDisablesPosition: parentDisablesPosition
            ))
>>>>>>> 3aa57b7a
        .onChange(of: self.viewModel.isUIToggled) {
            dispatch(SwitchLayerToggled(id: id))
        }
    }
}

let SWITCH_NODE_MINIMUM_DRAG_DISTANCE = 5.0

let DEFAULT_SWITCH_SIZE = CGSizeMake(40, 40).toLayerSize

@MainActor
func switchLayerEval(node: NodeViewModel,
                     graphStep: GraphStepState) -> EvalResult {

    guard let layerNodeViewModel = node.layerNode else {
        fatalErrorIfDebug()
        return .init(outputsValues: [[.bool(false)]])
    }

    let switchLayerViewModels = layerNodeViewModel.previewLayerViewModels

    let evalOp: OpWithIndex<PortValue> = { values, loopIndex in
        
        // Track toggle state with current output
        
        guard let layerViewModel = switchLayerViewModels[safe: loopIndex] else {
            return .bool(false)
        }

        let enabled = layerViewModel.isUIToggled
        let pulseInput = values.first?.getPulse ?? .zero
        let pulsed = pulseInput.shouldPulse(graphStep.graphTime)
        
        // If we had a pulse in the "toggle" input, then take the current output ("enabled") and flip it.
        if pulsed {
            // Must update both the output AND the view model at this index:
            let outputNowToggled = enabled.toggled()
            
            // update ephemeral observer
            layerViewModel.isUIToggled = outputNowToggled
            
            // update output
            switchLayerViewModels[safe: loopIndex]?.enabled = .bool(outputNowToggled)
            return .bool(outputNowToggled)
        }
        
        // Else this is just a simple case of responding to a UI event, i.e. user toggled the switch from within the preview window.
        else {
            return .bool(enabled)
        }
    }

    let newOutput = loopedEval(node: node, evalOp: evalOp)

    return .init(outputsValues: [newOutput])
}

extension Bool {
    func toggled() -> Self {
        self ? false : true
    }
}<|MERGE_RESOLUTION|>--- conflicted
+++ resolved
@@ -114,37 +114,6 @@
             .toggleStyle(.switch)
             .labelsHidden()
 
-<<<<<<< HEAD
-        return view.modifier(PreviewCommonModifierWithoutFrame(
-            graph: graph,
-            layerViewModel: viewModel,
-            isPinnedViewRendering: isPinnedViewRendering,
-            interactiveLayer: interactiveLayer,
-            position: position,
-            rotationX: rotationX,
-            rotationY: rotationY,
-            rotationZ: rotationZ,
-//            size: Self.ASSUMED_SWIFTUI_TOGGLE_SWITCH_SIZE, 
-            size: .init(Self.ASSUMED_SWIFTUI_TOGGLE_SWITCH_SIZE),
-            minimumDragDistance: SWITCH_NODE_MINIMUM_DRAG_DISTANCE,
-            scale: 1, // Always 1, since "no real size"
-            anchoring: anchoring,
-            blurRadius: blurRadius,
-            blendMode: blendMode,
-            brightness: brightness,
-            colorInvert: colorInvert,
-            contrast: contrast,
-            hueRotation: hueRotation,
-            saturation: saturation, 
-            pivot: .defaultPivot,
-            shadowColor: .defaultShadowColor,
-            shadowOpacity: .defaultShadowOpacity,
-            shadowRadius: .defaultShadowRadius,
-            shadowOffset: .defaultShadowOffset,
-            parentSize: parentSize,
-            parentDisablesPosition: parentDisablesPosition
-        ))
-=======
         return view
             .modifier(PreviewCommonModifier(
                 graph: graph,
@@ -175,7 +144,6 @@
                 parentSize: parentSize,
                 parentDisablesPosition: parentDisablesPosition
             ))
->>>>>>> 3aa57b7a
         .onChange(of: self.viewModel.isUIToggled) {
             dispatch(SwitchLayerToggled(id: id))
         }
