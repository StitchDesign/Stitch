--- conflicted
+++ resolved
@@ -45,11 +45,7 @@
     }
 }
 
-<<<<<<< HEAD
-//extension StitchMatrix {
-=======
 //extension matrix_float4x4 {
->>>>>>> 3aa57b7a
 //    var position: SCNVector3 {
 //        SCNVector3(columns.3.x, columns.3.y, columns.3.z)
 //    }
