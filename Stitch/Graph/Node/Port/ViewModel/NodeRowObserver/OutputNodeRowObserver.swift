--- conflicted
+++ resolved
@@ -51,10 +51,9 @@
         self.hasLoopedValues = values.hasLoop
     }
     
-<<<<<<< HEAD
-    // TODO: this method should take `GraphTime` as a parameter; make it clear what is expected or not
+    // fka `didValuesUpdate`; but only actually used for pulse reversion
     @MainActor
-    func didValuesUpdate() {
+    func kickOffPulseReversalSideEffects() {
         
         guard let graph = self.nodeDelegate?.graphDelegate else {
             fatalErrorIfDebug()
@@ -62,8 +61,7 @@
         }
         
         let graphTime = graph.graphStepState.graphTime
-        
-        // Output has pulsed if an index in its loop has pulsed
+
         let someIndexPulsed = self.allLoopedValues
             .first { $0.getPulse?.shouldPulse(graphTime) ?? false }
             .isDefined
@@ -74,12 +72,6 @@
             graph.pulsedOutputsOnThisGraphStep.insert(self.id)
             log("OutputNodeRowObserver: didValuesUpdate: graph.pulsedOutputsOnThisGraphStep is now: \(graph.pulsedOutputsOnThisGraphStep)")
         }
-=======
-    // fka `didValuesUpdate`; but only actually used for pulse reversion
-    @MainActor
-    func kickOffPulseReversalSideEffects() {
-        let graphTime = self.nodeDelegate?.graphDelegate?.graphStepState.graphTime ?? .zero
->>>>>>> e1735958
         
         // Must also run pulse reversion effects
 //        self.allLoopedValues
