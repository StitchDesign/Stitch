--- conflicted
+++ resolved
@@ -94,9 +94,6 @@
             StitchColorPickerOrb(chosenColor: chosenColor,
                                  isMultiselectInspectorInputWithHeterogenousValues: isMultiselectInspectorInputWithHeterogenousValues)
                 .popover(isPresented: $show, content: {
-<<<<<<< HEAD
-                    colorPopover.padding()
-=======
                     StitchCustomColorPickerView(
                         rowId: rowId,
                         fieldCoordinate: fieldCoordinate,
@@ -106,8 +103,6 @@
                         chosenColor: self.$chosenColor,
                         graph: graph)
                     .padding()
->>>>>>> f3599436
-                    
                 })
                 .onTapGesture {
 //                    if !isCatalyst && isForFlyout {
