--- conflicted
+++ resolved
@@ -139,45 +139,29 @@
                 .disabled(true)
 
         case .layerDropdown(let layerId):
-<<<<<<< HEAD
-                   //            // TODO: disable or use read-only view if this is an output ?
-                   LayerNamesDropDownChoiceView(graph: graph,
-                                                id: coordinate,
-                                                value: .assignedLayer(layerId), 
-                                                isFieldInsideLayerInspector: false,
-                                                isForPinTo: false,
-                                                choices: graph.layerDropdownChoices(
-                                                   isForNode: coordinate.nodeId,
-=======
             // TODO: use read-only view if this is an output ?
-                   LayerNamesDropDownChoiceView(graph: graph,
-                                                id: coordinate,
-                                                value: .assignedLayer(layerId),
-                                                isForPinTo: false,
-                                                choices: graph.layerDropdownChoices(
-                                                   isForNode: coordinate.nodeId,
-                                                   isForLayerGroup: false,
->>>>>>> 3aa57b7a
-                                                   isForPinTo: false))
-                   .disabled(true)
-
-               case .pinTo(let pinToId):
-                   LayerNamesDropDownChoiceView(graph: graph,
-                                                id: coordinate,
-<<<<<<< HEAD
-                                                value: .pinTo(pinToId), 
-                                                isFieldInsideLayerInspector: false,
-                                                isForPinTo: true,
-                                                choices: graph.layerDropdownChoices(
-                                                   isForNode: coordinate.nodeId,
-=======
-                                                value: .pinTo(pinToId),
-                                                isForPinTo: true,
-                                                choices: graph.layerDropdownChoices(
-                                                   isForNode: coordinate.nodeId,
-                                                   isForLayerGroup: false,
->>>>>>> 3aa57b7a
-                                                   isForPinTo: true))
+            LayerNamesDropDownChoiceView(graph: graph,
+                                         id: coordinate,
+                                         value: .assignedLayer(layerId),
+                                         isFieldInsideLayerInspector: false,
+                                         isForPinTo: false,
+                                         choices: graph.layerDropdownChoices(
+                                            isForNode: coordinate.nodeId,
+                                            isForLayerGroup: false,
+                                            isForPinTo: false))
+            .disabled(true)
+            
+        case .pinTo(let pinToId):
+            LayerNamesDropDownChoiceView(graph: graph,
+                                         id: coordinate,
+                                         value: .pinTo(pinToId),
+                                         isFieldInsideLayerInspector: false,
+                                         isForPinTo: true,
+                                         choices: graph.layerDropdownChoices(
+                                            isForNode: coordinate.nodeId,
+                                            isForLayerGroup: false,
+                                            isForPinTo: false))
+
                    .disabled(true)
 
         case .anchorPopover(let anchor):
