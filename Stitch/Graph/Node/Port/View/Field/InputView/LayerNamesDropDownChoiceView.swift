--- conflicted
+++ resolved
@@ -32,7 +32,7 @@
             return .layer(selectedLayerId)
         }
     }
-
+    
     // Only for non-PinTo
     static let NilLayerDropDownChoice: Self = .init(id: "NIL_LAYER_DROPDOWN_CHOICE_ID",
                                                     name: "None")
@@ -52,11 +52,6 @@
 }
 
 extension GraphState {
-<<<<<<< HEAD
-    func layerDropdownChoices(isForNode: NodeId,
-                              isForPinTo: Bool) -> LayerDropdownChoices {
-        
-=======
     @MainActor
     func layerDropdownChoices(isForNode: NodeId,
                               isForLayerGroup: Bool,
@@ -70,44 +65,28 @@
         var descendants = (isForLayerGroup ? self.getDescendants(for: isForNode.asLayerNodeId) : .init())
         descendants.remove(isForNode.asLayerNodeId)
         
->>>>>>> 3aa57b7a
         let initialChoices: LayerDropdownChoices = isForPinTo ? [.RootLayerDropDownChoice, .ParentLayerDropDownChoice] : [.NilLayerDropDownChoice]
-                
+        
         let layers: LayerDropdownChoices = self.orderedSidebarLayers
             .getIds()
-<<<<<<< HEAD
-            .compactMap {
-                //
-                if isForPinTo, $0 == isForNode {
-                    return nil
-                }
-                return self.getNodeViewModel($0)?.asLayerDropdownChoice
-                
-=======
             .compactMap { layerId in
                 // If A is already pinned to B, then B's pinTo dropdown should not include A as an option.
-                if isForPinTo, 
+                if isForPinTo,
                     // Exclude the node itself, i.e. A cannot choose A as its pinToId
-                    (layerId == isForNode
-                   // Exclude A from choices if this is a dropdown for B and A's own pinTo=B
-                     || viewsPinnedToThisLayerId.contains(layerId.asLayerNodeId)
-                     
-                     // Exclude this layer group's descendants of from choices
-                     || descendants.contains(layerId.asLayerNodeId)
-                    ) {
+                   (layerId == isForNode
+                    // Exclude A from choices if this is a dropdown for B and A's own pinTo=B
+                    || viewsPinnedToThisLayerId.contains(layerId.asLayerNodeId)
+                    
+                    // Exclude this layer group's descendants of from choices
+                    || descendants.contains(layerId.asLayerNodeId)) {
                     return nil
                 }
-
+                
                 return self.getNodeViewModel(layerId)?.asLayerDropdownChoice
->>>>>>> 3aa57b7a
             }
         
         return initialChoices + layers
     }
-<<<<<<< HEAD
-}
-
-=======
     
     func getDescendants(for layer: LayerNodeId) -> LayerIdSet {
         getDescendantsIds(id: layer,
@@ -116,25 +95,16 @@
     }
 }
 
-
-
->>>>>>> 3aa57b7a
-// Note:
 struct LayerNamesDropDownChoiceView: View {
     @State private var selection: LayerDropdownChoice = .NilLayerDropDownChoice
-
+    
     @Bindable var graph: GraphState
-
+    
     let id: InputCoordinate
     let value: PortValue
-    
-<<<<<<< HEAD
     let isFieldInsideLayerInspector: Bool
-    
-=======
->>>>>>> 3aa57b7a
     let isForPinTo: Bool
-
+    
     @MainActor
     func onSet(_ choice: LayerDropdownChoice) {
         
@@ -143,35 +113,27 @@
         if isForPinTo {
             // TODO: add PortValue.pinTo case
             dispatch(PickerOptionSelected(input: self.id,
-<<<<<<< HEAD
                                           choice: .pinTo(choice.asPinToId),
                                           isFieldInsideLayerInspector: isFieldInsideLayerInspector))
         } else {
             dispatch(InteractionPickerOptionSelected(
-                        interactionPatchNodeInput: self.id,
-                        layerNodeIdSelection: selectedLayerId, 
-                        isFieldInsideLayerInspector: isFieldInsideLayerInspector))
-=======
-                                          choice: .pinTo(choice.asPinToId)))
-        } else {
-            dispatch(InteractionPickerOptionSelected(
-                        interactionPatchNodeInput: self.id,
-                        layerNodeIdSelection: selectedLayerId))
->>>>>>> 3aa57b7a
-        }
-    }
-
+                interactionPatchNodeInput: self.id,
+                layerNodeIdSelection: selectedLayerId,
+                isFieldInsideLayerInspector: isFieldInsideLayerInspector))
+        }
+    }
+    
     var choices: LayerDropdownChoices
     
     @MainActor
     var selectionTitle: String {
-//        #if DEV_DEBUG
-//        self.selection.name + " " + self.selection.id.description.dropLast(24)
-//        #else
+        //        #if DEV_DEBUG
+        //        self.selection.name + " " + self.selection.id.description.dropLast(24)
+        //        #else
         self.selection.name
-//        #endif
-    }
-
+        //        #endif
+    }
+    
     var body: some View {
         
         Menu {
@@ -179,11 +141,11 @@
                 StitchButton {
                     self.onSet(choice)
                 } label: {
-//#if DEV_DEBUG
-//                    StitchTextView(string: "\(choice.name) \(choice.id.description.dropLast(24))")
-//#else
+                    //#if DEV_DEBUG
+                    //                    StitchTextView(string: "\(choice.name) \(choice.id.description.dropLast(24))")
+                    //#else
                     StitchTextView(string: choice.name)
-//#endif
+                    //#endif
                 }
             }
         } label: {
@@ -198,7 +160,6 @@
                 self.selection = .RootLayerDropDownChoice
             } else {
                 self.selection = .NilLayerDropDownChoice
-<<<<<<< HEAD
             }
         }
         
@@ -214,23 +175,6 @@
             }
         }
         
-=======
-            }
-        }
-        
-        // Not needed?
-        .onChange(of: self.selection.id) {
-            self.onSet(self.selection)
-        }
-        .onChange(of: self.choices) { oldValue, newValue in
-            if let currentSelection = self.choices.first(where: { choice in
-                choice.id == self.selection.id
-            }) {
-                self.selection = currentSelection
-            }
-        }
-        
->>>>>>> 3aa57b7a
         // What is this really doing? Why are we passing in the PortValue ?
         // Ah, the idea is, wge
         .onChange(of: self.value, initial: true) { oldValue, newValue in
