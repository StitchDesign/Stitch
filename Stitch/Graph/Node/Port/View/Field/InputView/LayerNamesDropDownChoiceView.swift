--- conflicted
+++ resolved
@@ -78,9 +78,6 @@
                               isFieldInsideLayerInspector: Bool,
                               // specific use case of pinToId dropdown
                               isForPinTo: Bool) -> LayerDropdownChoices {
-<<<<<<< HEAD
-        let multiselectNodes = self
-=======
         
         let pinMap = self.visibleNodesViewModel.flattenedPinMap
         let viewsPinnedToThisLayerId = pinMap.get(isForNode.asLayerNodeId) ?? .init()
@@ -88,7 +85,6 @@
         // includes self?
         var descendants = (isForLayerGroup ? self.getDescendants(for: isForNode.asLayerNodeId) : .init())
         descendants.remove(isForNode.asLayerNodeId)
->>>>>>> 6cf93105
         
         let initialChoices: LayerDropdownChoices = isForPinTo ? [.RootLayerDropDownChoice, .ParentLayerDropDownChoice] : [.NilLayerDropDownChoice]
     
