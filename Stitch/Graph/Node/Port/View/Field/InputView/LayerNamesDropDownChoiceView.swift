--- conflicted
+++ resolved
@@ -53,28 +53,6 @@
 
 extension GraphState {
     
-<<<<<<< HEAD
-    /*
-     For a give layer-node whose input we are on, the pinTo dropdown should exclude:
-     - the layer-node itself
-     - any of the layer-node's descendants (parent can never be pinned to child)
-     - any other layer-nodes that are already pinned to this given layer-node
-     */
-    @MainActor
-    func layerChoicesToExcludeFromPinTo(nodeId: LayerNodeId, 
-                                        isForLayerGroup: Bool) -> LayerIdSet {
-        
-        let viewsPinnedToThisLayerId = self.visibleNodesViewModel.pinMap.getLinkedPinnedLayers(from: nodeId)
-        
-        let thisLayersDescendants = (isForLayerGroup ? self.getDescendants(for: nodeId) : .init())
-        
-        return .init([nodeId])
-            .union(viewsPinnedToThisLayerId)
-            .union(thisLayersDescendants)
-    }
-    
-=======
->>>>>>> 83635147
     @MainActor
     func layerDropdownChoices(isForNode: NodeId,
                               isForLayerGroup: Bool,
@@ -82,44 +60,17 @@
                               // specific use case of pinToId dropdown
                               isForPinTo: Bool) -> LayerDropdownChoices {
         
-        let pinMap = self.visibleNodesViewModel.flattenedPinMap
-        let viewsPinnedToThisLayerId = pinMap.get(isForNode.asLayerNodeId) ?? .init()
+        let viewsPinnedToThisLayerId = self.visibleNodesViewModel.pinMap.getLinkedPinnedLayers(from: isForNode.asLayerNodeId)
         
         // includes self?
         var descendants = (isForLayerGroup ? self.getDescendants(for: isForNode.asLayerNodeId) : .init())
         descendants.remove(isForNode.asLayerNodeId)
         
         let initialChoices: LayerDropdownChoices = isForPinTo ? [.RootLayerDropDownChoice, .ParentLayerDropDownChoice] : [.NilLayerDropDownChoice]
-<<<<<<< HEAD
-    
-        // TODO: cache these? update the cache whenever selected layer(s) change(s)?
-        var layersToExclude: LayerIdSet = isForPinTo
-        ? self.layerChoicesToExcludeFromPinTo(nodeId: isForNode.asLayerNodeId,
-                                              isForLayerGroup: isForLayerGroup)
-        : .init()
-    
-        if isForPinTo,
-           isFieldInsideLayerInspector,
-           let multiselectInput = self.getLayerMultiselectInput(for: .pinTo) {
-            
-            let excludedPerMultiselect: LayerIdSet = multiselectInput.multiselectObservers(self)
-                .reduce(LayerIdSet()) { partialResult, observer in
-                    partialResult.union(self.layerChoicesToExcludeFromPinTo(
-                        nodeId: observer.rowObserver.id.nodeId.asLayerNodeId,
-                        isForLayerGroup: isForLayerGroup))
-                }
-            
-            layersToExclude = layersToExclude.union(excludedPerMultiselect)
-        }
-=======
->>>>>>> 83635147
         
         let layers: LayerDropdownChoices = self.orderedSidebarLayers
             .getIds()
             .compactMap { layerId in
-<<<<<<< HEAD
-                if layersToExclude.contains(layerId.asLayerNodeId) {
-=======
                 // If A is already pinned to B, then B's pinTo dropdown should not include A as an option.
                 if isForPinTo,
                    // Exclude the node itself, i.e. A cannot choose A as its pinToId
@@ -130,7 +81,6 @@
                     // Exclude this layer group's descendants of from choices
                     || descendants.contains(layerId.asLayerNodeId)
                    ) {
->>>>>>> 83635147
                     return nil
                 }
                 
@@ -160,10 +110,7 @@
     let inputLayerNodeRowData: InputLayerNodeRowData?
     let isFieldInsideLayerInspector: Bool
     let isForPinTo: Bool
-<<<<<<< HEAD
-=======
     let isSelectedInspectorRow: Bool
->>>>>>> 83635147
     
     @MainActor
     func onSet(_ choice: LayerDropdownChoice) {
