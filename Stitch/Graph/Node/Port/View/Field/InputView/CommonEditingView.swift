--- conflicted
+++ resolved
@@ -130,10 +130,6 @@
             
     @MainActor
     var fieldHasHeterogenousValues: Bool {
-<<<<<<< HEAD
-        
-=======
->>>>>>> 83635147
         if let inputLayerNodeRowData = inputLayerNodeRowData {
             @Bindable var inputLayerNodeRowData = inputLayerNodeRowData
             return inputLayerNodeRowData.fieldHasHeterogenousValues(
@@ -290,25 +286,6 @@
         // If can tap to edit, and this is a number field,
         // then bring up the number-adjustment-bar first;
         // for multifields now, the editType value is gonna be a parentValue of eg size or position
-<<<<<<< HEAD
-        StitchTextView(string: self.fieldHasHeterogenousValues ? .HETEROGENOUS_VALUES : self.inputString,
-                       font: STITCH_FONT,
-                       fontColor: STITCH_FONT_GRAY_COLOR)
-        .modifier(InputViewBackground(
-            backgroundColor: Self.readOnlyTextBackgroundColor,
-            show: self.isHovering,
-            hasDropdown: choices.isDefined,
-            width: fieldWidth))
-        // Manually focus this field when user taps.
-        // Better as global redux-state than local view-state: only one field in entire app can be focused at a time.
-        .onTapGesture {
-            dispatch(ReduxFieldFocused(focusedField: .textInput(id)))
-        }
-    }
-    
-    var fieldWidth: CGFloat {
-        isForSpacingField ? SPACING_FIELD_WIDTH : NODE_INPUT_OR_OUTPUT_WIDTH
-=======
         CommonEditingViewReadOnly(
             inputField: inputField,
             inputString: inputString,
@@ -356,7 +333,6 @@
 //            }
 //        }
         
->>>>>>> 83635147
     }
     
 //    var isFieldInMultfieldInspectorInput: Bool {
