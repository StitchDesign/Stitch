--- conflicted
+++ resolved
@@ -17,13 +17,8 @@
     let inputLayerNodeRowData: InputLayerNodeRowData?
     let value: Bool
     let isFieldInsideLayerInspector: Bool
-<<<<<<< HEAD
-
-    
-=======
     let isSelectedInspectorRow: Bool
 
->>>>>>> 83635147
     @MainActor
     var isMultiselectInspectorInputWithHeterogenousValues: Bool {
         if let inputLayerNodeRowData = inputLayerNodeRowData {
@@ -47,19 +42,14 @@
         }
     }
     
-<<<<<<< HEAD
-=======
     var themeColor: Color {
         theme.fontColor
     }
     
->>>>>>> 83635147
     var body: some View {
 
         // TODO: Why does `.animation(value: Bool)` not work for Image changes?
         Image(systemName: iconName)
-<<<<<<< HEAD
-=======
             .foregroundColor(isSelectedInspectorRow ? themeColor : .primary)
         
         // TODO: how to "fill" the background of the checkbox symbol?
@@ -72,7 +62,6 @@
 //                    return .clear
 //                }
 //            }
->>>>>>> 83635147
             .onTapGesture {
                 if let id = id {
                     log("BoolCheckboxView: id: \(id)")
