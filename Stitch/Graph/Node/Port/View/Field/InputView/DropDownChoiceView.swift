--- conflicted
+++ resolved
@@ -22,10 +22,7 @@
     let choiceDisplay: String
     let choices: PortValues
     let isFieldInsideLayerInspector: Bool
-<<<<<<< HEAD
-=======
     let isSelectedInspectorRow: Bool
->>>>>>> 83635147
     
     @MainActor
     var hasHeterogenousValues: Bool {
@@ -38,25 +35,6 @@
         } else {
             return false
         }
-<<<<<<< HEAD
-//        
-//        
-//        guard let layerMultiselectInput = graph.getLayerMultiselectInput(
-//            layerInput: id.keyPath?.layerInput,
-//            isFieldInsideLayerInspector: isFieldInsideLayerInspector) else {
-//            return false
-//        }
-//        
-//        let fieldsWithHeterogenousValues = layerMultiselectInput.fieldsInMultiselectInputWithHeterogenousValues(graph)
-//        
-//        if fieldsWithHeterogenousValues.contains(0) {
-//            // log("DropDownChoiceView: hasHeterogenousValues: heterogenous values for layerInput \(layerInput)")
-//            return true
-//        } else {
-//            return false
-//        }
-=======
->>>>>>> 83635147
     }
 
     @MainActor
@@ -71,12 +49,8 @@
                              choiceDisplay: finalChoiceDisplay,
                              isFieldInsideLayerInspector: isFieldInsideLayerInspector)
         } label: {
-<<<<<<< HEAD
-            StitchTextView(string: finalChoiceDisplay)
-=======
             StitchTextView(string: finalChoiceDisplay,
                            fontColor: isSelectedInspectorRow ? theme.fontColor : STITCH_FONT_GRAY_COLOR)
->>>>>>> 83635147
         }
         #if targetEnvironment(macCatalyst)
         .menuIndicator(.hidden) // hide caret indicator
