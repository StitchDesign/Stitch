//  PickerView.swift
//  prototype
//
//  Created by Christian J Clampitt on 7/14/21.
//

import SwiftUI
import StitchSchemaKit

struct MediaPickerChoicesView: View {
    let choices: [FieldValueMedia]

    var body: some View {
        ForEach(choices) { choice in
            StitchTextView(string: choice.getName())
                .tag(choice)    // Appears to fix rendering issue
        }
    }
}

struct MediaPickerButtons: View {
    
    @Environment(\.appTheme) var theme
    
    //    @Binding var selectedValue: FieldValueMedia
    let inputCoordinate: InputCoordinate
    let mediaType: SupportedMediaFormat
    let choices: [FieldValueMedia]
    let isFieldInsideLayerInspector: Bool
    let graph: GraphState
<<<<<<< HEAD
=======
    let isSelectedInspectorRow: Bool
>>>>>>> 83635147

    var body: some View {
        ForEach(choices) { choice in
            StitchButton {
                // Update binding which later gets processed by view model
                choice.handleSelection(inputCoordinate: inputCoordinate,
                                       mediaType: mediaType, 
                                       isFieldInsideLayerInspector: isFieldInsideLayerInspector,
                                       graph: graph)
            } label: {
                // We add a value for truncating text here to ensure that the title view in the picker does not stretch too long when importing a file with a long tiel
                //                StitchTextView(string: choice.getName(mediaDict: mediaManager.mediaDict), truncateAt: 30)
                StitchTextView(string: choice.getName(),
                               fontColor: isSelectedInspectorRow ? theme.fontColor : STITCH_TITLE_FONT_COLOR)
            }
        }
    }
}

/// Consolidates some logic for Menus. Catalyst requires a different style than iPad.
struct StitchMenu<ContentCatalyst: View, ContentIPad: View, Label: View>: View {
    let id: NodeId
    let selection: String
    @ViewBuilder var contentCatalyst: () -> ContentCatalyst
    @ViewBuilder var contentIPad: () -> ContentIPad
    @ViewBuilder var label: () -> Label

    var body: some View {
        menu
    }

    // DO NOT wrap in `Group`; breaks key presses on Catalyst
    var menu: some View {
        #if targetEnvironment(macCatalyst)

        Menu {
            contentCatalyst()
        } label: {
            label()
        }
        .buttonStyle(.plain) // fixes Catalyst accent-color issue
        #else
        Menu {
            contentIPad()
        } label: {
            label()
        }
        #endif
    }
}<|MERGE_RESOLUTION|>--- conflicted
+++ resolved
@@ -28,10 +28,7 @@
     let choices: [FieldValueMedia]
     let isFieldInsideLayerInspector: Bool
     let graph: GraphState
-<<<<<<< HEAD
-=======
     let isSelectedInspectorRow: Bool
->>>>>>> 83635147
 
     var body: some View {
         ForEach(choices) { choice in
