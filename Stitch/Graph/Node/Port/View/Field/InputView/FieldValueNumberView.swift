--- conflicted
+++ resolved
@@ -57,32 +57,6 @@
     var body: some View {
         
         HStack {
-<<<<<<< HEAD
-            // Default to zero if "auto" currently selected
-            // Limit renders by not passing in number value unless button pressed
-            NumberValueButtonView(
-                graph: graph,
-                value: isButtonPressed ? fieldValue.numberValue : .zero,
-                fieldCoordinate: fieldCoordinate,
-                rowObserverCoordinate: rowObserverCoordinate,
-                fieldValueNumberType: fieldValueNumberType,
-                adjustmentBarSessionId: adjustmentBarSessionId,
-                isFieldInsideLayerInspector: fieldViewModel.isFieldInsideLayerInspector, 
-                isPressed: $isButtonPressed)
-            
-            CommonEditingView(inputField: fieldViewModel,
-                              inputLayerNodeRowData: inputLayerNodeRowData,
-                              inputString: stringValue,
-                              graph: graph,
-                              fieldIndex: fieldCoordinate.fieldIndex,
-                              isCanvasItemSelected: isCanvasItemSelected,
-                              hasIncomingEdge: hasIncomingEdge,
-                              choices: choices,
-                              isAdjustmentBarInUse: isButtonPressed,
-                              forPropertySidebar: forPropertySidebar,
-                              propertyIsAlreadyOnGraph: propertyIsAlreadyOnGraph,
-                              isForSpacingField: isForSpacingField)
-=======
             
             // Do not show number adjustment bar if field is part of a multifield input inside the layer inspector
             if !isFieldInMultifieldInputInInspector {
@@ -115,7 +89,6 @@
                                      isFieldInMultifieldInput: isFieldInMultifieldInput,
                                      isForFlyout: isForFlyout, 
                                      isSelectedInspectorRow: isSelectedInspectorRow)
->>>>>>> 83635147
         }
     }
 }