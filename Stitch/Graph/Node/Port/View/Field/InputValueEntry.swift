//
//  ValueEntry.swift
//  prototype
//
//  Created by Christian J Clampitt on 4/14/22.
//

import SwiftUI
import StitchSchemaKit

// For an individual field
struct InputValueEntry: View {

    @Bindable var graph: GraphState
    @Bindable var rowViewModel: InputNodeRowViewModel
    @Bindable var viewModel: InputFieldViewModel
    let inputLayerNodeRowData: InputLayerNodeRowData?
    let rowObserverId: NodeIOCoordinate
    let nodeKind: NodeKind
    let isCanvasItemSelected: Bool
    let hasIncomingEdge: Bool
    let forPropertySidebar: Bool
    let propertyIsAlreadyOnGraph: Bool
    let isFieldInMultifieldInput: Bool
    let isForFlyout: Bool
    let isSelectedInspectorRow: Bool

    // Used by button view to determine if some button has been pressed.
    // Saving this state outside the button context allows us to control renders.
    @State private var isButtonPressed = false
    
    var label: String {
        self.viewModel.fieldLabel

    }
    
    // TODO: support derived field-labels
    // TODO: perf-impact? is this running all the time?
    var useIndividualFieldLabel: Bool {
        if forPropertySidebar,
            isFieldInMultifieldInput,
            !isForFlyout,
           // Do not use labels on the fields of a padding-type input
            (inputLayerNodeRowData?.inspectorRowViewModel.activeValue.getPadding.isDefined ?? false) {
            return false
        }
        
        return true
    }
    
    var labelDisplay: some View {
        LabelDisplayView(label: label,
                         isLeftAligned: true,
                         // Gray color for multi-field
//                         fontColor: isMultiField ? STITCH_FONT_GRAY_COLOR : Color(.titleFont))
                         // Seems like every input label is gray now?
                         fontColor: STITCH_FONT_GRAY_COLOR,
                         isSelectedInspectorRow: isSelectedInspectorRow)
    }

    var valueDisplay: some View {
        InputValueView(graph: graph,
                       rowViewModel: rowViewModel,
                       viewModel: viewModel,
                       inputLayerNodeRowData: inputLayerNodeRowData,
                       rowObserverId: rowObserverId,
                       nodeKind: nodeKind,
                       isCanvasItemSelected: isCanvasItemSelected,
                       forPropertySidebar: forPropertySidebar,
                       propertyIsAlreadyOnGraph: propertyIsAlreadyOnGraph,
                       isFieldInMultifieldInput: isFieldInMultifieldInput,
                       isForFlyout: isForFlyout,
                       isSelectedInspectorRow: isSelectedInspectorRow,
                       isButtonPressed: $isButtonPressed)
            .font(STITCH_FONT)
            // Monospacing prevents jittery node widths if values change on graphstep
            .monospacedDigit()
            .lineLimit(1)
    }

    var body: some View {
        HStack(spacing: NODE_COMMON_SPACING) {
            if self.useIndividualFieldLabel {
                labelDisplay
            }
            
            //                .border(.blue)
            
            if forPropertySidebar,
               isForFlyout,
               isFieldInMultifieldInput
//               (rowViewModel.rowDelegate?.id.portType.keyPath?.layerInput.usesFlyout ?? false)
            {
                Spacer()
            }
            
            valueDisplay
            //                .border(.green)
        }
        .foregroundColor(VALUE_FIELD_BODY_COLOR)
        .height(NODE_ROW_HEIGHT + 6)
    }

}

struct InputValueView: View {
    @Bindable var graph: GraphState
    @Bindable var rowViewModel: InputNodeRowViewModel
    @Bindable var viewModel: InputFieldViewModel
    let inputLayerNodeRowData: InputLayerNodeRowData?
    let rowObserverId: NodeIOCoordinate
    let nodeKind: NodeKind
    let isCanvasItemSelected: Bool
    let forPropertySidebar: Bool
    let propertyIsAlreadyOnGraph: Bool
    let isFieldInMultifieldInput: Bool
    let isForFlyout: Bool
    let isSelectedInspectorRow: Bool
    
    @Binding var isButtonPressed: Bool
    
    var fieldCoordinate: FieldCoordinate {
        self.viewModel.id
    }
    
    var hasIncomingEdge: Bool {
        self.rowViewModel.rowDelegate?.upstreamOutputCoordinate != nil
    }
    
    var fieldValue: FieldValue {
        viewModel.fieldValue
    }

    @MainActor var adjustmentBarSessionId: AdjustmentBarSessionId {
        self.graph.graphUI.adjustmentBarSessionId
    }

    var isFieldInsideLayerInspector: Bool {
        viewModel.isFieldInsideLayerInspector
    }
    
    // Which part of the port-value this value is for.
    // eg for a `.position3D` port-value:
    // field index 0 = x
    // field index 1 = y
    // field index 2 = z
    var fieldIndex: Int {
        viewModel.fieldIndex
    }

    var body: some View {
        switch fieldValue {
        case .string(let string):
<<<<<<< HEAD
            CommonEditingView(inputField: viewModel,
                              inputLayerNodeRowData: inputLayerNodeRowData,
                              inputString: string.string,
                              graph: graph,
                              fieldIndex: fieldIndex,
                              isCanvasItemSelected: isCanvasItemSelected,
                              hasIncomingEdge: hasIncomingEdge,
                              isLargeString: string.isLargeString,
                              forPropertySidebar: forPropertySidebar,
                              propertyIsAlreadyOnGraph: propertyIsAlreadyOnGraph, 
                              isForSpacingField: false)

        case .number:
            FieldValueNumberView(graph: graph,
                                 fieldViewModel: viewModel, 
=======
            CommonEditingViewWrapper(graph: graph,
                                     fieldViewModel: viewModel,
                                     inputLayerNodeRowData: inputLayerNodeRowData,
                                     fieldValue: fieldValue,
                                     fieldCoordinate: fieldCoordinate,
                                     rowObserverCoordinate: rowObserverId,
                                     isCanvasItemSelected: isCanvasItemSelected,
                                     hasIncomingEdge: hasIncomingEdge,
                                     choices: nil,
                                     adjustmentBarSessionId: adjustmentBarSessionId,
                                     forPropertySidebar: forPropertySidebar,
                                     propertyIsAlreadyOnGraph: propertyIsAlreadyOnGraph,
                                     isFieldInMultifieldInput: isFieldInMultifieldInput,
                                     isForFlyout: isForFlyout,
                                     isSelectedInspectorRow: isSelectedInspectorRow)

        case .number:
            FieldValueNumberView(graph: graph,
                                 fieldViewModel: viewModel,
>>>>>>> 83635147
                                 inputLayerNodeRowData: inputLayerNodeRowData,
                                 fieldValue: fieldValue,
                                 fieldValueNumberType: .number,
                                 fieldCoordinate: fieldCoordinate,
                                 rowObserverCoordinate: rowObserverId,
                                 isCanvasItemSelected: isCanvasItemSelected,
                                 hasIncomingEdge: hasIncomingEdge,
                                 choices: nil,
                                 adjustmentBarSessionId: adjustmentBarSessionId,
                                 forPropertySidebar: forPropertySidebar,
                                 propertyIsAlreadyOnGraph: propertyIsAlreadyOnGraph,
                                 isFieldInMultifieldInput: isFieldInMultifieldInput,
                                 isForFlyout: isForFlyout,
                                 isSelectedInspectorRow: isSelectedInspectorRow)
                    
        case .layerDimension(let layerDimensionField):
            FieldValueNumberView(graph: graph,
                                 fieldViewModel: viewModel,
                                 inputLayerNodeRowData: inputLayerNodeRowData,
                                 fieldValue: fieldValue,
                                 fieldValueNumberType: layerDimensionField.fieldValueNumberType,
                                 fieldCoordinate: fieldCoordinate,
                                 rowObserverCoordinate: rowObserverId,
                                 isCanvasItemSelected: isCanvasItemSelected,
                                 hasIncomingEdge: hasIncomingEdge, 
                                 choices: LayerDimension.choices,
                                 adjustmentBarSessionId: adjustmentBarSessionId,
                                 forPropertySidebar: forPropertySidebar,
                                 propertyIsAlreadyOnGraph: propertyIsAlreadyOnGraph,
                                 isFieldInMultifieldInput: isFieldInMultifieldInput,
                                 isForFlyout: isForFlyout,
                                 isSelectedInspectorRow: isSelectedInspectorRow)
            
        case .spacing:
            FieldValueNumberView(graph: graph,
                                 fieldViewModel: viewModel,
                                 inputLayerNodeRowData: inputLayerNodeRowData,
                                 fieldValue: fieldValue,
                                 fieldValueNumberType: .number,
                                 fieldCoordinate: fieldCoordinate,
                                 rowObserverCoordinate: rowObserverId,
                                 isCanvasItemSelected: isCanvasItemSelected,
                                 hasIncomingEdge: hasIncomingEdge,
                                 choices: StitchSpacing.choices,
                                 adjustmentBarSessionId: adjustmentBarSessionId,
                                 forPropertySidebar: forPropertySidebar,
                                 propertyIsAlreadyOnGraph: propertyIsAlreadyOnGraph,
                                 isFieldInMultifieldInput: isFieldInMultifieldInput,
                                 isForFlyout: isForFlyout,
                                 isSelectedInspectorRow: isSelectedInspectorRow,
                                 isForSpacingField: true)

        case .bool(let bool):
            BoolCheckboxView(id: rowObserverId, 
                             inputLayerNodeRowData: inputLayerNodeRowData,
                             value: bool,
<<<<<<< HEAD
                             isFieldInsideLayerInspector: isFieldInsideLayerInspector)
=======
                             isFieldInsideLayerInspector: isFieldInsideLayerInspector,
                             isSelectedInspectorRow: isSelectedInspectorRow)
>>>>>>> 83635147

        case .dropdown(let choiceDisplay, let choices):
            DropDownChoiceView(id: rowObserverId,
                               inputLayerNodeRowData: inputLayerNodeRowData,
                               graph: graph,
                               choiceDisplay: choiceDisplay,
                               choices: choices,
<<<<<<< HEAD
                               isFieldInsideLayerInspector: isFieldInsideLayerInspector)
=======
                               isFieldInsideLayerInspector: isFieldInsideLayerInspector,
                               isSelectedInspectorRow: isSelectedInspectorRow)
>>>>>>> 83635147

        case .textFontDropdown(let stitchFont):
            StitchFontDropdown(input: rowObserverId,
                               stitchFont: stitchFont, 
                               inputLayerNodeRowData: inputLayerNodeRowData,
<<<<<<< HEAD
                               isFieldInsideLayerInspector: isFieldInsideLayerInspector)
=======
                               isFieldInsideLayerInspector: isFieldInsideLayerInspector,
                               propertyIsSelected: isSelectedInspectorRow)
>>>>>>> 83635147
                // need enough width for font design + font weight name
                .frame(minWidth: TEXT_FONT_DROPDOWN_WIDTH,
                       alignment: .leading)

        case .layerDropdown(let layerId):
            // TODO: disable or use read-only view if this is an output ?
            LayerNamesDropDownChoiceView(
                graph: graph,
                id: rowObserverId,
                value: .assignedLayer(layerId), 
                inputLayerNodeRowData: inputLayerNodeRowData,
                isFieldInsideLayerInspector: viewModel.isFieldInsideLayerInspector,
                isForPinTo: false,
                isSelectedInspectorRow: isSelectedInspectorRow,
                choices: graph.layerDropdownChoices(isForNode: rowObserverId.nodeId,
                                                    isForLayerGroup: false, 
<<<<<<< HEAD
                                                    isFieldInsideLayerInspector: isFieldInsideLayerInspector,
=======
//                                                    isFieldInsideLayerInspector: isFieldInsideLayerInspector,
>>>>>>> 83635147
                                                    isForPinTo: false))
        
        case .pinTo(let pinToId):
            LayerNamesDropDownChoiceView(
                           graph: graph,
                           id: rowObserverId,
                           value: .pinTo(pinToId),
                           inputLayerNodeRowData: inputLayerNodeRowData,
                           isFieldInsideLayerInspector: isFieldInsideLayerInspector,
                           isForPinTo: true,
                           isSelectedInspectorRow: isSelectedInspectorRow,
                           choices: graph.layerDropdownChoices(isForNode: rowObserverId.nodeId,
                                                               isForLayerGroup: rowViewModel.nodeKind == .layer(.group),
<<<<<<< HEAD
                                                               isFieldInsideLayerInspector: isFieldInsideLayerInspector,
=======
//                                                               isFieldInsideLayerInspector: isFieldInsideLayerInspector,
>>>>>>> 83635147
                                                               isForPinTo: true))

        case .anchorPopover(let anchor):
            AnchorPopoverView(input: rowObserverId,
                              selection: anchor,
                              inputLayerNodeRowData: inputLayerNodeRowData,
<<<<<<< HEAD
                              isFieldInsideLayerInspector: isFieldInsideLayerInspector)
=======
                              isFieldInsideLayerInspector: isFieldInsideLayerInspector,
                              isSelectedInspectorRow: isSelectedInspectorRow)
>>>>>>> 83635147
            .frame(width: NODE_INPUT_OR_OUTPUT_WIDTH,
                   height: NODE_ROW_HEIGHT,
                   // Note: why are these reversed? Because we scaled the view down?
                   alignment: forPropertySidebar ? .leading : .trailing)
            .offset(x: forPropertySidebar ? -4 : 4)
                

        case .media(let media):
            MediaFieldValueView(inputCoordinate: rowObserverId, 
                                inputLayerNodeRowData: inputLayerNodeRowData,
                                isUpstreamValue: rowViewModel.rowDelegate?.upstreamOutputObserver.isDefined ?? false,
                                media: media,
                                nodeKind: nodeKind,
                                isInput: true,
                                fieldIndex: fieldIndex,
                                isNodeSelected: isCanvasItemSelected,
                                hasIncomingEdge: hasIncomingEdge,
                                isFieldInsideLayerInspector: isFieldInsideLayerInspector,
<<<<<<< HEAD
=======
                                isSelectedInspectorRow: isSelectedInspectorRow,
>>>>>>> 83635147
                                graph: graph)

        case .color(let color):
            ColorOrbValueButtonView(fieldViewModel: viewModel, 
                                    inputLayerNodeRowData: inputLayerNodeRowData,
                                    nodeId: rowObserverId.nodeId,
                                    id: rowObserverId,
                                    currentColor: color,
                                    hasIncomingEdge: hasIncomingEdge,
                                    graph: graph)

        case .pulse(let pulseTime):
            PulseValueButtonView(graph: graph,
                                 inputPort: rowViewModel,
                                 stitchId: rowObserverId.nodeId,
                                 pulseTime: pulseTime,
                                 hasIncomingEdge: hasIncomingEdge)

        case .json(let json):
            EditJSONEntry(graph: graph,
                          coordinate: FieldCoordinate(rowId: rowViewModel.id,
                                                      fieldIndex: viewModel.fieldIndex), 
                          rowObserverCoordinate: rowObserverId,
                          json: isButtonPressed ? json : nil,
                          isSelectedInspectorRow: isSelectedInspectorRow,
                          isPressed: $isButtonPressed)

        // TODO: is this relevant for multiselect?
        case .readOnly(let string):
            ReadOnlyValueEntry(value: string,
                               alignment: .leading,
                               fontColor: STITCH_FONT_GRAY_COLOR, 
                               isSelectedInspectorRow: isSelectedInspectorRow)
        }
    }
}<|MERGE_RESOLUTION|>--- conflicted
+++ resolved
@@ -151,23 +151,6 @@
     var body: some View {
         switch fieldValue {
         case .string(let string):
-<<<<<<< HEAD
-            CommonEditingView(inputField: viewModel,
-                              inputLayerNodeRowData: inputLayerNodeRowData,
-                              inputString: string.string,
-                              graph: graph,
-                              fieldIndex: fieldIndex,
-                              isCanvasItemSelected: isCanvasItemSelected,
-                              hasIncomingEdge: hasIncomingEdge,
-                              isLargeString: string.isLargeString,
-                              forPropertySidebar: forPropertySidebar,
-                              propertyIsAlreadyOnGraph: propertyIsAlreadyOnGraph, 
-                              isForSpacingField: false)
-
-        case .number:
-            FieldValueNumberView(graph: graph,
-                                 fieldViewModel: viewModel, 
-=======
             CommonEditingViewWrapper(graph: graph,
                                      fieldViewModel: viewModel,
                                      inputLayerNodeRowData: inputLayerNodeRowData,
@@ -187,7 +170,6 @@
         case .number:
             FieldValueNumberView(graph: graph,
                                  fieldViewModel: viewModel,
->>>>>>> 83635147
                                  inputLayerNodeRowData: inputLayerNodeRowData,
                                  fieldValue: fieldValue,
                                  fieldValueNumberType: .number,
@@ -244,12 +226,8 @@
             BoolCheckboxView(id: rowObserverId, 
                              inputLayerNodeRowData: inputLayerNodeRowData,
                              value: bool,
-<<<<<<< HEAD
-                             isFieldInsideLayerInspector: isFieldInsideLayerInspector)
-=======
                              isFieldInsideLayerInspector: isFieldInsideLayerInspector,
                              isSelectedInspectorRow: isSelectedInspectorRow)
->>>>>>> 83635147
 
         case .dropdown(let choiceDisplay, let choices):
             DropDownChoiceView(id: rowObserverId,
@@ -257,23 +235,15 @@
                                graph: graph,
                                choiceDisplay: choiceDisplay,
                                choices: choices,
-<<<<<<< HEAD
-                               isFieldInsideLayerInspector: isFieldInsideLayerInspector)
-=======
                                isFieldInsideLayerInspector: isFieldInsideLayerInspector,
                                isSelectedInspectorRow: isSelectedInspectorRow)
->>>>>>> 83635147
 
         case .textFontDropdown(let stitchFont):
             StitchFontDropdown(input: rowObserverId,
                                stitchFont: stitchFont, 
                                inputLayerNodeRowData: inputLayerNodeRowData,
-<<<<<<< HEAD
-                               isFieldInsideLayerInspector: isFieldInsideLayerInspector)
-=======
                                isFieldInsideLayerInspector: isFieldInsideLayerInspector,
                                propertyIsSelected: isSelectedInspectorRow)
->>>>>>> 83635147
                 // need enough width for font design + font weight name
                 .frame(minWidth: TEXT_FONT_DROPDOWN_WIDTH,
                        alignment: .leading)
@@ -290,11 +260,7 @@
                 isSelectedInspectorRow: isSelectedInspectorRow,
                 choices: graph.layerDropdownChoices(isForNode: rowObserverId.nodeId,
                                                     isForLayerGroup: false, 
-<<<<<<< HEAD
                                                     isFieldInsideLayerInspector: isFieldInsideLayerInspector,
-=======
-//                                                    isFieldInsideLayerInspector: isFieldInsideLayerInspector,
->>>>>>> 83635147
                                                     isForPinTo: false))
         
         case .pinTo(let pinToId):
@@ -308,23 +274,15 @@
                            isSelectedInspectorRow: isSelectedInspectorRow,
                            choices: graph.layerDropdownChoices(isForNode: rowObserverId.nodeId,
                                                                isForLayerGroup: rowViewModel.nodeKind == .layer(.group),
-<<<<<<< HEAD
                                                                isFieldInsideLayerInspector: isFieldInsideLayerInspector,
-=======
-//                                                               isFieldInsideLayerInspector: isFieldInsideLayerInspector,
->>>>>>> 83635147
                                                                isForPinTo: true))
 
         case .anchorPopover(let anchor):
             AnchorPopoverView(input: rowObserverId,
                               selection: anchor,
                               inputLayerNodeRowData: inputLayerNodeRowData,
-<<<<<<< HEAD
-                              isFieldInsideLayerInspector: isFieldInsideLayerInspector)
-=======
                               isFieldInsideLayerInspector: isFieldInsideLayerInspector,
                               isSelectedInspectorRow: isSelectedInspectorRow)
->>>>>>> 83635147
             .frame(width: NODE_INPUT_OR_OUTPUT_WIDTH,
                    height: NODE_ROW_HEIGHT,
                    // Note: why are these reversed? Because we scaled the view down?
@@ -343,10 +301,7 @@
                                 isNodeSelected: isCanvasItemSelected,
                                 hasIncomingEdge: hasIncomingEdge,
                                 isFieldInsideLayerInspector: isFieldInsideLayerInspector,
-<<<<<<< HEAD
-=======
                                 isSelectedInspectorRow: isSelectedInspectorRow,
->>>>>>> 83635147
                                 graph: graph)
 
         case .color(let color):
