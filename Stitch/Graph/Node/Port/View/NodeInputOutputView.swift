//
//  NodeInputView.swift
//  prototype
//
//  Created by Christian J Clampitt on 4/16/22.
//

import SwiftUI
import StitchSchemaKit

struct LayerInspectorRowButton: View {
    
    let layerProperty: LayerInspectorRowId
    let coordinate: NodeIOCoordinate
    let canvasItemId: CanvasItemId?
    let isRowSelected: Bool
    let isHovered: Bool
    
    var canBeAddedToCanvas: Bool {
        switch layerProperty {
        case .layerInput(let layerInputType):
            return layerInputType.layerInput != SHADOW_FLYOUT_LAYER_INPUT_PROXY
        case .layerOutput:
            return true
        }
    }
    
    var showAddLayerPropertyButton: Bool {
        if canvasItemId.isDefined {
            return false
        }
        
        if isHovered {
            return true
        }
        
        if canBeAddedToCanvas, isRowSelected {
            return true
        }
        
        return false
    }
    
    var body: some View {
        if let canvasItemId = canvasItemId {
            JumpToLayerPropertyOnGraphButton(canvasItemId: canvasItemId)
        } else {
            AddLayerPropertyToGraphButton(coordinate: coordinate)
                .opacity(showAddLayerPropertyButton ? 1 : 0)
                .animation(.default, value: showAddLayerPropertyButton)
        }
    }
}

// TODO: revisit this when we're able to add LayerNodes with outputs to the graph again
struct AddLayerPropertyToGraphButton: View {
    let coordinate: NodeIOCoordinate
    
    var nodeId: NodeId {
        coordinate.nodeId
    }
    
    var body: some View {
        Image(systemName: "plus.circle")
            .resizable()
            .frame(width: LAYER_INSPECTOR_ROW_ICON_LENGTH, 
                   height: LAYER_INSPECTOR_ROW_ICON_LENGTH) // per Figma
            .onTapGesture {
                if let layerInput = coordinate.keyPath {
                    dispatch(LayerInputAddedToGraph(
                        nodeId: nodeId,
                        coordinate: layerInput))
                } else if let portId = coordinate.portId {
                    dispatch(LayerOutputAddedToGraph(nodeId: nodeId,
                                                     portId: portId))
                }
            }
    }
}

struct JumpToLayerPropertyOnGraphButton: View {
    let canvasItemId: CanvasItemId
        
    var body: some View {
        // TODO: use a button ?
        Image(systemName: "scope")
            .resizable()
            .frame(width: LAYER_INSPECTOR_ROW_ICON_LENGTH, 
                   height: LAYER_INSPECTOR_ROW_ICON_LENGTH)
            .onTapGesture {
                dispatch(JumpToCanvasItem(id: canvasItemId))
            }
    }
}

struct NodeInputOutputView<NodeRowObserverType: NodeRowObserver,
                           FieldsView: View>: View {
    typealias NodeRowType = NodeRowObserverType.RowViewModelType
    
    @State private var showPopover: Bool = false
    
    @Bindable var graph: GraphState
    @Bindable var rowObserver: NodeRowObserverType
    @Bindable var rowData: NodeRowType
    let forPropertySidebar: Bool
    let propertyIsSelected: Bool
    @ViewBuilder var fieldsView: (NodeRowType, LabelDisplayView) -> FieldsView
    
    @MainActor
    private var graphUI: GraphUIState {
        self.graph.graphUI
    }
    
    @MainActor
    var label: String {
        if isGroupNode {
            return rowObserver.nodeDelegate?.displayTitle ?? ""
        }
        
        return self.rowObserver.label(forPropertySidebar)
    }
    
    var isGroupNode: Bool {
        self.rowData.nodeDelegate?.kind.isGroup ?? false
    } 
    
    var body: some View {
            // Fields and port ordering depending on input/output
            self.fieldsView(rowData, labelView)
        
        // Don't specify height for layer inspector property row, so that multifields can be shown vertically
        .frame(height: forPropertySidebar ? nil : NODE_ROW_HEIGHT)

        .padding([.top, .bottom], forPropertySidebar ? 8 : 0)
        
        .onChange(of: self.graphUI.activeIndex) {
            let oldViewValue = self.rowData.activeValue
            let newViewValue = self.rowObserver.activeValue
            self.rowData.activeValueChanged(oldValue: oldViewValue,
                                            newValue: newViewValue)
        }
        .modifier(EdgeEditModeViewModifier(graphState: graph,
                                           portId: rowData.id.portId,
                                           nodeId: self.rowData.canvasItemDelegate?.id,
                                           nodeIOType: NodeRowType.nodeIO,
                                           forPropertySidebar: forPropertySidebar))
    }
    
    @ViewBuilder @MainActor
    var labelView: LabelDisplayView {
        LabelDisplayView(label: label,
                         isLeftAligned: false,
                         fontColor: STITCH_FONT_GRAY_COLOR)
    }
}

struct NodeInputView: View {
    
    @Environment(\.appTheme) var theme
    
    @State private var showPopover: Bool = false
    
    @Bindable var graph: GraphState
    @Bindable var rowObserver: InputNodeRowObserver
    @Bindable var rowData: InputNodeRowObserver.RowViewModelType
    let inputLayerNodeRowData: InputLayerNodeRowData?
    let forPropertySidebar: Bool
    let propertyIsSelected: Bool
    let propertyIsAlreadyOnGraph: Bool
    let isCanvasItemSelected: Bool
    
    var forFlyout: Bool = false
    
    @MainActor
    private var graphUI: GraphUIState {
        self.graph.graphUI
    }
    
    var nodeId: NodeId {
        self.rowObserver.id.nodeId
    }
    
<<<<<<< HEAD
    // pass in instead of accessing via nodeDelegate
=======
    @MainActor
>>>>>>> 0a2b9bbf
    var nodeKind: NodeKind {
        self.rowObserver.nodeDelegate?.kind ?? .patch(.splitter)
    }
        
    @ViewBuilder @MainActor
    func valueEntryView(portViewModel: InputFieldViewModel,
                        isMultiField: Bool) -> some View {
        InputValueEntry(graph: graph,
                        rowViewModel: rowData,
                        viewModel: portViewModel, 
                        inputLayerNodeRowData: inputLayerNodeRowData,
                        rowObserverId: rowObserver.id,
                        nodeKind: nodeKind,
                        isCanvasItemSelected: isCanvasItemSelected,
                        hasIncomingEdge: rowObserver.upstreamOutputObserver.isDefined,
                        forPropertySidebar: forPropertySidebar,
                        propertyIsAlreadyOnGraph: propertyIsAlreadyOnGraph,
                        isFieldInMultifieldInput: isMultiField,
                        isForFlyout: forFlyout)
    }
    
    var layerInput: LayerInputPort? {
        rowData.rowDelegate?.id.keyPath?.layerInput
    }
    
    var body: some View {
        NodeInputOutputView(graph: graph,
                            rowObserver: rowObserver,
                            rowData: rowData,
                            forPropertySidebar: forPropertySidebar,
                            propertyIsSelected: propertyIsSelected) { inputViewModel, labelView in
           
            // For multifields, want the overall label to sit at top of fields' VStack.
            // For single fields, want to the overall label t
            HStack(alignment: hStackAlignment) {
                
                if !forPropertySidebar {
                    NodeRowPortView(graph: graph,
                                    rowObserver: rowObserver,
                                    rowViewModel: rowData,
                                    showPopover: $showPopover)
                }
                
                
                let isShadowLayerInputRow = self.layerInput == SHADOW_FLYOUT_LAYER_INPUT_PROXY
                
                if isShadowLayerInputRow, forPropertySidebar, !forFlyout {
                    HStack {
                        StitchTextView(string: "Shadow",
                                       fontColor: fontChoice: isSelectedInspectorRow ? theme.fontColor : STITCH_FONT_GRAY_COLOR)
                        Spacer()
                    }
                    .overlay {
                        Color.white.opacity(0.001)
                            .onTapGesture {
                                dispatch(FlyoutToggled(
                                    flyoutInput: SHADOW_FLYOUT_LAYER_INPUT_PROXY,
                                    flyoutNodeId: nodeId))
                            }
                    }
                    
                } else {
                    labelView
                    
                    if forPropertySidebar {
                        Spacer()
                    }
                    
                    FieldsListView(graph: graph,
                                   rowViewModel: rowData,
                                   nodeId: nodeId,
                                   isGroupNodeKind: rowObserver.nodeDelegate?.kind.isGroup ?? false,
                                   forPropertySidebar: forPropertySidebar,
                                   propertyIsAlreadyOnGraph: propertyIsAlreadyOnGraph,
                                   valueEntryView: valueEntryView)
                }
            } // HStack
        }
    }
    
    var hStackAlignment: VerticalAlignment {
        (forPropertySidebar && isMultiField) ? .firstTextBaseline : .center
    }
    
    var isMultiField: Bool {
        (self.rowData.fieldValueTypes.first?.fieldObservers.count ?? 0) > 1
    }
}

struct NodeOutputView: View {
    @State private var showPopover: Bool = false
    
    @Bindable var graph: GraphState
    
    @Bindable var rowObserver: OutputNodeRowObserver
    @Bindable var rowData: OutputNodeRowObserver.RowViewModelType
    let forPropertySidebar: Bool
    let propertyIsSelected: Bool
    let propertyIsAlreadyOnGraph: Bool
    let isCanvasItemSelected: Bool
    
    @MainActor
    private var graphUI: GraphUIState {
        self.graph.graphUI
    }
    
    var nodeId: NodeId {
        self.rowObserver.id.nodeId
    }
    
    @MainActor
    var nodeKind: NodeKind {
        self.rowObserver.nodeDelegate?.kind ?? .patch(.splitter)
    }
    
    @MainActor
    var isSplitter: Bool {
        self.nodeKind == .patch(.splitter)
    }
        
    @ViewBuilder @MainActor
    func valueEntryView(portViewModel: OutputFieldViewModel,
                        isMultiField: Bool) -> some View {
        OutputValueEntry(graph: graph,
                         rowViewModel: rowData,
                         viewModel: portViewModel,
                         coordinate: rowObserver.id,
                         isMultiField: isMultiField,
                         nodeKind: nodeKind,
                         isCanvasItemSelected: isCanvasItemSelected,
                         forPropertySidebar: forPropertySidebar,
                         propertyIsAlreadyOnGraph: propertyIsAlreadyOnGraph)
    }
    
    var body: some View {
        NodeInputOutputView(graph: graph,
                            rowObserver: rowObserver,
                            rowData: rowData,
                            forPropertySidebar: forPropertySidebar,
                            propertyIsSelected: propertyIsSelected) { outputViewModel, labelView in
            HStack(alignment: forPropertySidebar ? .firstTextBaseline: .center) {
                // Property sidebar always shows labels on left side, never right
                if forPropertySidebar {
                    labelView
                    
                    // TODO: fields in layer-inspector flush with right screen edge?
                    //                    Spacer()
                }
                
                // Hide outputs for value node
                if !isSplitter {
                    FieldsListView(graph: graph,
                                   rowViewModel: rowData,
                                   nodeId: nodeId,
                                   isGroupNodeKind: nodeKind.isGroup,
                                   forPropertySidebar: forPropertySidebar,
                                   propertyIsAlreadyOnGraph: propertyIsAlreadyOnGraph,
                                   valueEntryView: valueEntryView)
                }
                
                if !forPropertySidebar {
                    labelView
                    NodeRowPortView(graph: graph,
                                    rowObserver: rowObserver,
                                    rowViewModel: rowData,
                                    showPopover: $showPopover)
                }
            }
        }
    }
}

struct FieldsListView<PortType, ValueEntryView>: View where PortType: NodeRowViewModel, ValueEntryView: View {
    @Bindable var graph: GraphState
    @Bindable var rowViewModel: PortType
    let nodeId: NodeId
    let isGroupNodeKind: Bool
    let forPropertySidebar: Bool
    let propertyIsAlreadyOnGraph: Bool
    @ViewBuilder var valueEntryView: (PortType.FieldType, Bool) -> ValueEntryView
    
    var body: some View {
        ForEach(rowViewModel.fieldValueTypes) { (fieldGroupViewModel: FieldGroupTypeViewModel<PortType.FieldType>) in
            
            NodeFieldsView(graph: graph,
                           fieldGroupViewModel: fieldGroupViewModel,
                           nodeId: nodeId,
                           isGroupNodeKind: isGroupNodeKind,
                           isMultiField: fieldGroupViewModel.fieldObservers.count > 1,
                           forPropertySidebar: forPropertySidebar,
                           propertyIsAlreadyOnGraph: propertyIsAlreadyOnGraph,
                           valueEntryView: valueEntryView)
        }
    }
}

struct NodeRowPortView<NodeRowObserverType: NodeRowObserver>: View {
    @Bindable var graph: GraphState
    @Bindable var rowObserver: NodeRowObserverType
    @Bindable var rowViewModel: NodeRowObserverType.RowViewModelType
    
    @Binding var showPopover: Bool
    
    var coordinate: NodeIOPortType {
        self.rowObserver.id.portType
    }
    
    var nodeIO: NodeIO {
        NodeRowObserverType.nodeIOType
    }
    
    @MainActor
    var isGroup: Bool {
        self.rowObserver.nodeDelegate?.kind.isGroup ?? false
    }
    
    var body: some View {
        PortEntryView(rowViewModel: rowViewModel,
                      graph: graph,
                      coordinate: coordinate)
        /*
         In practice, seems okay; e.g. Loop node changing from 3 to 1 disables the tap, and changing from 1 to 3 enables the tap.
         */
        .onTapGesture {
            // Do nothing when input/output doesn't contain a loop
            if rowObserver.hasLoopedValues {
                self.showPopover.toggle()
            } else {
                // If input/output count is no longer a loop,
                // any tap should just close the popover.
                self.showPopover = false
            }
        }
        // TODO: get popover to work with all values
        .popover(isPresented: $showPopover) {
            // Conditional is a hack that cuts down on perf
            if showPopover {
                PortValuesPreviewView(data: rowObserver,
                                      fieldValueTypes: rowViewModel.fieldValueTypes,
                                      coordinate: self.rowObserver.id,
                                      nodeIO: nodeIO)
            }
        }
    }
}

//#Preview {
//    NodeInputOutputView(graph: <#T##GraphState#>,
//                        node: <#T##NodeViewModel#>,
//                        rowData: <#T##NodeRowObserver#>,
//                        coordinateType: <#T##PortViewType#>,
//                        nodeKind: <#T##NodeKind#>,
//                        isNodeSelected: <#T##Bool#>,
//                        adjustmentBarSessionId: <#T##AdjustmentBarSessionId#>)
//}

// struct SpecNodeInputView_Previews: PreviewProvider {
//    static var previews: some View {
//        let coordinate = Coordinate.input(InputCoordinate(portId: 0, nodeId: .init()))
//
//        NodeInputOutputView(valueObserver: .init(initialValue: .number(999),
//                                                 coordinate: coordinate,
//                                                 valuesCount: 1,
//                                                 isInFrame: true),
//                            valuesObserver: .init([.number(999)], coordinate),
//                            isInput: true,
//                            label: "",
//                            nodeKind: .patch(.add),
//                            focusedField: nil,
//                            layerNames: .init(),
//                            broadcastChoices: .init(),
//                            edges: .init(),
//                            selectedEdges: nil,
//                            nearestEligibleInput: nil,
//                            edgeDrawingGesture: .none)
//            .previewDevice(IPAD_PREVIEW_DEVICE_NAME)
//    }
// }<|MERGE_RESOLUTION|>--- conflicted
+++ resolved
@@ -180,11 +180,8 @@
         self.rowObserver.id.nodeId
     }
     
-<<<<<<< HEAD
     // pass in instead of accessing via nodeDelegate
-=======
-    @MainActor
->>>>>>> 0a2b9bbf
+    @MainActor
     var nodeKind: NodeKind {
         self.rowObserver.nodeDelegate?.kind ?? .patch(.splitter)
     }
