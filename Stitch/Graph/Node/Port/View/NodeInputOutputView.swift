//
//  NodeInputView.swift
//  prototype
//
//  Created by Christian J Clampitt on 4/16/22.
//

import SwiftUI
import StitchSchemaKit

struct LayerInspectorRowButton: View {
    
    let layerProperty: LayerInspectorRowId
    let coordinate: NodeIOCoordinate
    let canvasItemId: CanvasItemId?
    let isRowSelected: Bool
    let isHovered: Bool
    
    var canBeAddedToCanvas: Bool {
        switch layerProperty {
        case .layerInput(let layerInputType):
            return layerInputType.layerInput != SHADOW_FLYOUT_LAYER_INPUT_PROXY
        case .layerOutput:
            return true
        }
    }
    
    var showAddLayerPropertyButton: Bool {
        if canvasItemId.isDefined {
            return false
        }
        
        if isHovered {
            return true
        }
        
        if canBeAddedToCanvas, isRowSelected {
            return true
        }
        
        return false
    }
    
    var body: some View {
        if let canvasItemId = canvasItemId {
            JumpToLayerPropertyOnGraphButton(canvasItemId: canvasItemId,
                                             isRowSelected: isRowSelected)
        } else {
            AddLayerPropertyToGraphButton(coordinate: coordinate,
                                          isRowSelected: isRowSelected)
                .opacity(showAddLayerPropertyButton ? 1 : 0)
                .animation(.default, value: showAddLayerPropertyButton)
        }
    }
}

// TODO: revisit this when we're able to add LayerNodes with outputs to the graph again
struct AddLayerPropertyToGraphButton: View {
    
    @Environment(\.appTheme) var theme
        
    let coordinate: NodeIOCoordinate
    
    let isRowSelected: Bool
    
    var nodeId: NodeId {
        coordinate.nodeId
    }
    
    var body: some View {
        Image(systemName: "plus.circle")
            .resizable()
            .foregroundColor(isRowSelected ? theme.fontColor : .primary)
            .frame(width: LAYER_INSPECTOR_ROW_ICON_LENGTH,
                   height: LAYER_INSPECTOR_ROW_ICON_LENGTH) // per Figma
            .onTapGesture {
                if let layerInput = coordinate.keyPath {
                    dispatch(LayerInputAddedToGraph(
                        nodeId: nodeId,
                        coordinate: layerInput))
                } else if let portId = coordinate.portId {
                    dispatch(LayerOutputAddedToGraph(nodeId: nodeId,
                                                     portId: portId))
                }
            }
    }
}

struct JumpToLayerPropertyOnGraphButton: View {
    @Environment(\.appTheme) var theme
    
    let canvasItemId: CanvasItemId
    let isRowSelected: Bool
        
    var body: some View {
        // TODO: use a button ?
        Image(systemName: "scope")
            .resizable()
            .foregroundColor(isRowSelected ? theme.fontColor : .primary)
            .frame(width: LAYER_INSPECTOR_ROW_ICON_LENGTH,
                   height: LAYER_INSPECTOR_ROW_ICON_LENGTH)
            .onTapGesture {
                dispatch(JumpToCanvasItem(id: canvasItemId))
            }
    }
}

struct NodeInputOutputView<NodeRowObserverType: NodeRowObserver,
                           FieldsView: View>: View {
    typealias NodeRowType = NodeRowObserverType.RowViewModelType
    
    @State private var showPopover: Bool = false
    
    @Bindable var graph: GraphState
    @Bindable var rowObserver: NodeRowObserverType
    @Bindable var rowData: NodeRowType
    let forPropertySidebar: Bool
    let propertyIsSelected: Bool
    @ViewBuilder var fieldsView: (NodeRowType, LabelDisplayView) -> FieldsView
    
    @MainActor
    private var graphUI: GraphUIState {
        self.graph.graphUI
    }
    
    @MainActor
    var label: String {
        if isGroupNode {
            return rowObserver.nodeDelegate?.displayTitle ?? ""
        }
        
        return self.rowObserver.label(forPropertySidebar)
    }
    
    var isGroupNode: Bool {
        self.rowData.nodeDelegate?.kind.isGroup ?? false
    } 
    
    var body: some View {
            // Fields and port ordering depending on input/output
            self.fieldsView(rowData, labelView)
        
        // Don't specify height for layer inspector property row, so that multifields can be shown vertically
        .frame(height: forPropertySidebar ? nil : NODE_ROW_HEIGHT)

        .padding([.top, .bottom], forPropertySidebar ? 8 : 0)
        
        .onChange(of: self.graphUI.activeIndex) {
            let oldViewValue = self.rowData.activeValue
            let newViewValue = self.rowObserver.activeValue
            self.rowData.activeValueChanged(oldValue: oldViewValue,
                                            newValue: newViewValue)
        }
        .modifier(EdgeEditModeViewModifier(graphState: graph,
                                           portId: rowData.id.portId,
                                           nodeId: self.rowData.canvasItemDelegate?.id,
                                           nodeIOType: NodeRowType.nodeIO,
                                           forPropertySidebar: forPropertySidebar))
    }
    
    @ViewBuilder @MainActor
    var labelView: LabelDisplayView {
        LabelDisplayView(label: label,
                         isLeftAligned: false,
                         fontColor: STITCH_FONT_GRAY_COLOR,
                         isSelectedInspectorRow: propertyIsSelected)
    }
}

struct NodeInputView: View {
    
    @Environment(\.appTheme) var theme
    
    @State private var showPopover: Bool = false
    
    @Bindable var graph: GraphState
    @Bindable var rowObserver: InputNodeRowObserver
    @Bindable var rowData: InputNodeRowObserver.RowViewModelType
    let inputLayerNodeRowData: InputLayerNodeRowData?
    let forPropertySidebar: Bool
    let propertyIsSelected: Bool
    let propertyIsAlreadyOnGraph: Bool
    let isCanvasItemSelected: Bool
    
    var forFlyout: Bool = false
    
    @MainActor
    private var graphUI: GraphUIState {
        self.graph.graphUI
    }
    
    var nodeId: NodeId {
        self.rowObserver.id.nodeId
    }
    
<<<<<<< HEAD
=======
    // pass in instead of accessing via nodeDelegate
>>>>>>> 83635147
    @MainActor
    var nodeKind: NodeKind {
        self.rowObserver.nodeDelegate?.kind ?? .patch(.splitter)
    }
        
    @ViewBuilder @MainActor
    func valueEntryView(portViewModel: InputFieldViewModel,
                        isMultiField: Bool) -> some View {
        InputValueEntry(graph: graph,
                        rowViewModel: rowData,
                        viewModel: portViewModel, 
                        inputLayerNodeRowData: inputLayerNodeRowData,
                        rowObserverId: rowObserver.id,
                        nodeKind: nodeKind,
                        isCanvasItemSelected: isCanvasItemSelected,
                        hasIncomingEdge: rowObserver.upstreamOutputObserver.isDefined,
                        forPropertySidebar: forPropertySidebar,
                        propertyIsAlreadyOnGraph: propertyIsAlreadyOnGraph,
                        isFieldInMultifieldInput: isMultiField,
                        isForFlyout: forFlyout,
                        isSelectedInspectorRow: propertyIsSelected)
    }
    
    var layerInput: LayerInputPort? {
        rowData.rowDelegate?.id.keyPath?.layerInput
    }
    
    var layerInput: LayerInputPort? {
        rowData.rowDelegate?.id.keyPath?.layerInput
    }
    
    var body: some View {
        NodeInputOutputView(graph: graph,
                            rowObserver: rowObserver,
                            rowData: rowData,
                            forPropertySidebar: forPropertySidebar,
                            propertyIsSelected: propertyIsSelected) { inputViewModel, labelView in
           
            // For multifields, want the overall label to sit at top of fields' VStack.
            // For single fields, want to the overall label t
            HStack(alignment: hStackAlignment) {
                
                if !forPropertySidebar {
                    NodeRowPortView(graph: graph,
                                    rowObserver: rowObserver,
                                    rowViewModel: rowData,
                                    showPopover: $showPopover)
                }
                
<<<<<<< HEAD
                // Alternatively, look at input's values instead of the `LayerInputPort` ?
                // let isPaddingInput = rowObserver.values.first?.getPadding
                let usesPaddingFlyout = self.layerInput?.usesPaddingFlyout ?? false
                
                let isShadowLayerInputRow = self.layerInput == SHADOW_FLYOUT_LAYER_INPUT_PROXY
                
                if usesPaddingFlyout,
                   forPropertySidebar,
                   let paddingLayerInput = self.layerInput {
                    PaddingReadOnlyView(rowObserver: rowObserver,
                                        rowData: rowData,
                                        labelView: labelView,
                                        paddingLayerInput: paddingLayerInput)
                    
                } else if isShadowLayerInputRow,
                          forPropertySidebar,
                          !forFlyout {
=======
                
                let isShadowLayerInputRow = self.layerInput == SHADOW_FLYOUT_LAYER_INPUT_PROXY
                
                if isShadowLayerInputRow, forPropertySidebar, !forFlyout {
>>>>>>> 83635147
                    HStack {
                        StitchTextView(string: "Shadow",
                                       fontColor: propertyIsSelected ? theme.fontColor : STITCH_FONT_GRAY_COLOR)
                        Spacer()
                    }
                    .overlay {
                        Color.white.opacity(0.001)
                            .onTapGesture {
                                dispatch(FlyoutToggled(
                                    flyoutInput: SHADOW_FLYOUT_LAYER_INPUT_PROXY,
                                    flyoutNodeId: nodeId))
                            }
                    }
                    
                } else {
                    labelView
                    
                    if forPropertySidebar {
                        Spacer()
                    }
                    
                    FieldsListView(graph: graph,
                                   rowViewModel: rowData,
                                   nodeId: nodeId,
                                   isGroupNodeKind: rowObserver.nodeDelegate?.kind.isGroup ?? false,
                                   forPropertySidebar: forPropertySidebar,
                                   propertyIsAlreadyOnGraph: propertyIsAlreadyOnGraph,
                                   valueEntryView: valueEntryView)
                }
            } // HStack
        }
    }
    
    var hStackAlignment: VerticalAlignment {
        (forPropertySidebar && isMultiField) ? .firstTextBaseline : .center
    }
    
    var isMultiField: Bool {
        (self.rowData.fieldValueTypes.first?.fieldObservers.count ?? 0) > 1
    }
}

struct NodeOutputView: View {
    @State private var showPopover: Bool = false
    
    @Bindable var graph: GraphState
    
    @Bindable var rowObserver: OutputNodeRowObserver
    @Bindable var rowData: OutputNodeRowObserver.RowViewModelType
    let forPropertySidebar: Bool
    let propertyIsSelected: Bool
    let propertyIsAlreadyOnGraph: Bool
    let isCanvasItemSelected: Bool
    
    @MainActor
    private var graphUI: GraphUIState {
        self.graph.graphUI
    }
    
    var nodeId: NodeId {
        self.rowObserver.id.nodeId
    }
    
    @MainActor
    var nodeKind: NodeKind {
        self.rowObserver.nodeDelegate?.kind ?? .patch(.splitter)
    }
    
    @MainActor
    var isSplitter: Bool {
        self.nodeKind == .patch(.splitter)
    }
        
    @ViewBuilder @MainActor
    func valueEntryView(portViewModel: OutputFieldViewModel,
                        isMultiField: Bool) -> some View {
        OutputValueEntry(graph: graph,
                         rowViewModel: rowData,
                         viewModel: portViewModel,
                         coordinate: rowObserver.id,
                         isMultiField: isMultiField,
                         nodeKind: nodeKind,
                         isCanvasItemSelected: isCanvasItemSelected,
                         forPropertySidebar: forPropertySidebar,
                         propertyIsAlreadyOnGraph: propertyIsAlreadyOnGraph,
                         isSelectedInspectorRow: propertyIsSelected)
    }
    
    var body: some View {
        NodeInputOutputView(graph: graph,
                            rowObserver: rowObserver,
                            rowData: rowData,
                            forPropertySidebar: forPropertySidebar,
                            propertyIsSelected: propertyIsSelected) { outputViewModel, labelView in
            HStack(alignment: forPropertySidebar ? .firstTextBaseline: .center) {
                // Property sidebar always shows labels on left side, never right
                if forPropertySidebar {
                    labelView
                    
                    // TODO: fields in layer-inspector flush with right screen edge?
                    //                    Spacer()
                }
                
                // Hide outputs for value node
                if !isSplitter {
                    FieldsListView(graph: graph,
                                   rowViewModel: rowData,
                                   nodeId: nodeId,
                                   isGroupNodeKind: nodeKind.isGroup,
                                   forPropertySidebar: forPropertySidebar,
                                   propertyIsAlreadyOnGraph: propertyIsAlreadyOnGraph,
                                   valueEntryView: valueEntryView)
                }
                
                if !forPropertySidebar {
                    labelView
                    NodeRowPortView(graph: graph,
                                    rowObserver: rowObserver,
                                    rowViewModel: rowData,
                                    showPopover: $showPopover)
                }
            }
        }
    }
}

struct FieldsListView<PortType, ValueEntryView>: View where PortType: NodeRowViewModel, ValueEntryView: View {
    @Bindable var graph: GraphState
    @Bindable var rowViewModel: PortType
    let nodeId: NodeId
    let isGroupNodeKind: Bool
    let forPropertySidebar: Bool
    let propertyIsAlreadyOnGraph: Bool
    @ViewBuilder var valueEntryView: (PortType.FieldType, Bool) -> ValueEntryView
    
    var body: some View {
        ForEach(rowViewModel.fieldValueTypes) { (fieldGroupViewModel: FieldGroupTypeViewModel<PortType.FieldType>) in
            
            NodeFieldsView(graph: graph,
                           fieldGroupViewModel: fieldGroupViewModel,
                           nodeId: nodeId,
                           isGroupNodeKind: isGroupNodeKind,
                           isMultiField: fieldGroupViewModel.fieldObservers.count > 1,
                           forPropertySidebar: forPropertySidebar,
                           propertyIsAlreadyOnGraph: propertyIsAlreadyOnGraph,
                           valueEntryView: valueEntryView)
        }
    }
}

struct NodeRowPortView<NodeRowObserverType: NodeRowObserver>: View {
    @Bindable var graph: GraphState
    @Bindable var rowObserver: NodeRowObserverType
    @Bindable var rowViewModel: NodeRowObserverType.RowViewModelType
    
    @Binding var showPopover: Bool
    
    var coordinate: NodeIOPortType {
        self.rowObserver.id.portType
    }
    
    var nodeIO: NodeIO {
        NodeRowObserverType.nodeIOType
    }
    
    @MainActor
    var isGroup: Bool {
        self.rowObserver.nodeDelegate?.kind.isGroup ?? false
    }
    
    var body: some View {
        PortEntryView(rowViewModel: rowViewModel,
                      graph: graph,
                      coordinate: coordinate)
        /*
         In practice, seems okay; e.g. Loop node changing from 3 to 1 disables the tap, and changing from 1 to 3 enables the tap.
         */
        .onTapGesture {
            // Do nothing when input/output doesn't contain a loop
            if rowObserver.hasLoopedValues {
                self.showPopover.toggle()
            } else {
                // If input/output count is no longer a loop,
                // any tap should just close the popover.
                self.showPopover = false
            }
        }
        // TODO: get popover to work with all values
        .popover(isPresented: $showPopover) {
            // Conditional is a hack that cuts down on perf
            if showPopover {
                PortValuesPreviewView(data: rowObserver,
                                      fieldValueTypes: rowViewModel.fieldValueTypes,
                                      coordinate: self.rowObserver.id,
                                      nodeIO: nodeIO)
            }
        }
    }
}

//#Preview {
//    NodeInputOutputView(graph: <#T##GraphState#>,
//                        node: <#T##NodeViewModel#>,
//                        rowData: <#T##NodeRowObserver#>,
//                        coordinateType: <#T##PortViewType#>,
//                        nodeKind: <#T##NodeKind#>,
//                        isNodeSelected: <#T##Bool#>,
//                        adjustmentBarSessionId: <#T##AdjustmentBarSessionId#>)
//}

// struct SpecNodeInputView_Previews: PreviewProvider {
//    static var previews: some View {
//        let coordinate = Coordinate.input(InputCoordinate(portId: 0, nodeId: .init()))
//
//        NodeInputOutputView(valueObserver: .init(initialValue: .number(999),
//                                                 coordinate: coordinate,
//                                                 valuesCount: 1,
//                                                 isInFrame: true),
//                            valuesObserver: .init([.number(999)], coordinate),
//                            isInput: true,
//                            label: "",
//                            nodeKind: .patch(.add),
//                            focusedField: nil,
//                            layerNames: .init(),
//                            broadcastChoices: .init(),
//                            edges: .init(),
//                            selectedEdges: nil,
//                            nearestEligibleInput: nil,
//                            edgeDrawingGesture: .none)
//            .previewDevice(IPAD_PREVIEW_DEVICE_NAME)
//    }
// }<|MERGE_RESOLUTION|>--- conflicted
+++ resolved
@@ -193,10 +193,7 @@
         self.rowObserver.id.nodeId
     }
     
-<<<<<<< HEAD
-=======
     // pass in instead of accessing via nodeDelegate
->>>>>>> 83635147
     @MainActor
     var nodeKind: NodeKind {
         self.rowObserver.nodeDelegate?.kind ?? .patch(.splitter)
@@ -246,30 +243,10 @@
                                     showPopover: $showPopover)
                 }
                 
-<<<<<<< HEAD
-                // Alternatively, look at input's values instead of the `LayerInputPort` ?
-                // let isPaddingInput = rowObserver.values.first?.getPadding
-                let usesPaddingFlyout = self.layerInput?.usesPaddingFlyout ?? false
                 
                 let isShadowLayerInputRow = self.layerInput == SHADOW_FLYOUT_LAYER_INPUT_PROXY
                 
-                if usesPaddingFlyout,
-                   forPropertySidebar,
-                   let paddingLayerInput = self.layerInput {
-                    PaddingReadOnlyView(rowObserver: rowObserver,
-                                        rowData: rowData,
-                                        labelView: labelView,
-                                        paddingLayerInput: paddingLayerInput)
-                    
-                } else if isShadowLayerInputRow,
-                          forPropertySidebar,
-                          !forFlyout {
-=======
-                
-                let isShadowLayerInputRow = self.layerInput == SHADOW_FLYOUT_LAYER_INPUT_PROXY
-                
                 if isShadowLayerInputRow, forPropertySidebar, !forFlyout {
->>>>>>> 83635147
                     HStack {
                         StitchTextView(string: "Shadow",
                                        fontColor: propertyIsSelected ? theme.fontColor : STITCH_FONT_GRAY_COLOR)
