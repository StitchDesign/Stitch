//
//  NodeInputView.swift
//  prototype
//
//  Created by Christian J Clampitt on 4/16/22.
//

import SwiftUI
import StitchSchemaKit

struct LayerInspectorRowButton: View {
    
    let layerProperty: LayerInspectorRowId
    let coordinate: NodeIOCoordinate
    let canvasItemId: CanvasItemId?
    let isRowSelected: Bool
    let isHovered: Bool
    
    var canBeAddedToCanvas: Bool {
        switch layerProperty {
        case .layerInput(let layerInputType):
            return !layerInputType.layerInput.usesFlyout
        case .layerOutput(let int):
            return true
        }
    }
    
    var showAddLayerPropertyButton: Bool {
        if canvasItemId.isDefined {
            return false
        }
        
        if isHovered {
            return true
        }
        
        if canBeAddedToCanvas, isRowSelected {
            return true
        }
        
        return false
    }
    
    var body: some View {
        if let canvasItemId = canvasItemId {
            JumpToLayerPropertyOnGraphButton(canvasItemId: canvasItemId)
        } else {
            AddLayerPropertyToGraphButton(coordinate: coordinate)
                .opacity(showAddLayerPropertyButton ? 1 : 0)
                .animation(.default, value: showAddLayerPropertyButton)
        }
    }
}

// TODO: revisit this when we're able to add LayerNodes with outputs to the graph again
struct AddLayerPropertyToGraphButton: View {
    let coordinate: NodeIOCoordinate
    
    var nodeId: NodeId {
        coordinate.nodeId
    }
    
    var body: some View {
        Image(systemName: "plus.circle")
            .resizable()
            .frame(width: LAYER_INSPECTOR_ROW_ICON_LENGTH, 
                   height: LAYER_INSPECTOR_ROW_ICON_LENGTH) // per Figma
            .onTapGesture {
                if let layerInput = coordinate.keyPath {
                    dispatch(LayerInputAddedToGraph(
                        nodeId: nodeId,
                        coordinate: layerInput))
                } else if let portId = coordinate.portId {
                    dispatch(LayerOutputAddedToGraph(nodeId: nodeId,
                                                     portId: portId))
                }
            }
    }
}

struct JumpToLayerPropertyOnGraphButton: View {
    let canvasItemId: CanvasItemId
        
    var body: some View {
        // TODO: use a button ?
        Image(systemName: "scope")
            .resizable()
            .frame(width: LAYER_INSPECTOR_ROW_ICON_LENGTH, 
                   height: LAYER_INSPECTOR_ROW_ICON_LENGTH)
            .onTapGesture {
                dispatch(JumpToCanvasItem(id: canvasItemId))
            }
    }
}

struct NodeInputOutputView<NodeRowObserverType: NodeRowObserver,
                           FieldsView: View>: View {
    typealias NodeRowType = NodeRowObserverType.RowViewModelType
    
    @State private var showPopover: Bool = false
    
    @Bindable var graph: GraphState
    @Bindable var rowObserver: NodeRowObserverType
    @Bindable var rowData: NodeRowType
    let forPropertySidebar: Bool
    let propertyIsSelected: Bool
    @ViewBuilder var fieldsView: (NodeRowType, LabelDisplayView) -> FieldsView
    
    @MainActor
    private var graphUI: GraphUIState {
        self.graph.graphUI
    }
    
    @MainActor
    var label: String {
        if isGroupNode {
            return rowObserver.nodeDelegate?.displayTitle ?? ""
        }
        
        return self.rowObserver.label(forPropertySidebar)
    }
    
    var isGroupNode: Bool {
        self.rowData.nodeDelegate?.kind.isGroup ?? false
    } 
    
    var body: some View {
            // Fields and port ordering depending on input/output
            self.fieldsView(rowData, labelView)
        
        // Don't specify height for layer inspector property row, so that multifields can be shown vertically
        .frame(height: forPropertySidebar ? nil : NODE_ROW_HEIGHT)

        .padding([.top, .bottom], forPropertySidebar ? 8 : 0)
        
        .onChange(of: self.graphUI.activeIndex) {
            let oldViewValue = self.rowData.activeValue
            let newViewValue = self.rowObserver.activeValue
            self.rowData.activeValueChanged(oldValue: oldViewValue,
                                            newValue: newViewValue)
        }
        .modifier(EdgeEditModeViewModifier(graphState: graph,
                                           portId: rowData.id.portId,
                                           nodeId: self.rowData.canvasItemDelegate?.id,
                                           nodeIOType: NodeRowType.nodeIO,
                                           forPropertySidebar: forPropertySidebar))
    }
    
    @ViewBuilder @MainActor
    var labelView: LabelDisplayView {
        LabelDisplayView(label: label,
                         isLeftAligned: false,
                         fontColor: STITCH_FONT_GRAY_COLOR)
    }
}

struct NodeInputView: View {
    @State private var showPopover: Bool = false
    
    @Bindable var graph: GraphState
    @Bindable var rowObserver: InputNodeRowObserver
    @Bindable var rowData: InputNodeRowObserver.RowViewModelType
    let inputLayerNodeRowData: InputLayerNodeRowData?
    let forPropertySidebar: Bool
    let propertyIsSelected: Bool
    let propertyIsAlreadyOnGraph: Bool
    let isCanvasItemSelected: Bool
    
    var forFlyout: Bool = false
    
    @MainActor
    private var graphUI: GraphUIState {
        self.graph.graphUI
    }
    
    var nodeId: NodeId {
        self.rowObserver.id.nodeId
    }
    
<<<<<<< HEAD
    // pass in instead of accessing via nodeDelegate
=======
    @MainActor
>>>>>>> 6cf93105
    var nodeKind: NodeKind {
        self.rowObserver.nodeDelegate?.kind ?? .patch(.splitter)
    }
        
    @ViewBuilder @MainActor
    func valueEntryView(portViewModel: InputFieldViewModel,
                        isMultiField: Bool) -> some View {
        InputValueEntry(graph: graph,
                        rowViewModel: rowData,
                        viewModel: portViewModel, 
                        inputLayerNodeRowData: inputLayerNodeRowData,
                        rowObserverId: rowObserver.id,
                        nodeKind: nodeKind,
                        isCanvasItemSelected: isCanvasItemSelected,
                        hasIncomingEdge: rowObserver.upstreamOutputObserver.isDefined,
                        forPropertySidebar: forPropertySidebar,
                        propertyIsAlreadyOnGraph: propertyIsAlreadyOnGraph)
    }
    
    var layerInput: LayerInputPort? {
        rowData.rowDelegate?.id.keyPath?.layerInput
    }
    
    var body: some View {
        NodeInputOutputView(graph: graph,
                            rowObserver: rowObserver,
                            rowData: rowData,
                            forPropertySidebar: forPropertySidebar,
                            propertyIsSelected: propertyIsSelected) { inputViewModel, labelView in
           
            // For multifields, want the overall label to sit at top of fields' VStack.
            // For single fields, want to the overall label t
            HStack(alignment: hStackAlignment) {
                
                if !forPropertySidebar {
                    NodeRowPortView(graph: graph,
                                    rowObserver: rowObserver,
                                    rowViewModel: rowData,
                                    showPopover: $showPopover)
                }
                
                // Alternatively, look at input's values instead of the `LayerInputPort` ?
                // let isPaddingInput = rowObserver.values.first?.getPadding
                let usesPaddingFlyout = self.layerInput?.usesPaddingFlyout ?? false
                
                let isShadowLayerInputRow = self.layerInput == SHADOW_FLYOUT_LAYER_INPUT_PROXY
                
                if usesPaddingFlyout,
                   forPropertySidebar,
                   let paddingLayerInput = self.layerInput {
                    PaddingReadOnlyView(rowObserver: rowObserver,
                                        rowData: rowData,
                                        labelView: labelView,
                                        paddingLayerInput: paddingLayerInput)
                    
                } else if isShadowLayerInputRow,
                          forPropertySidebar,
                          !forFlyout {
                    HStack {
                        StitchTextView(string: "Shadow",
                                       fontColor: STITCH_FONT_GRAY_COLOR)
                        Spacer()
                        
                    }
                    .overlay {
                        Color.white.opacity(0.001)
                            .onTapGesture {
                                dispatch(FlyoutToggled(
                                    flyoutInput: SHADOW_FLYOUT_LAYER_INPUT_PROXY,
                                    flyoutNodeId: nodeId))
                            }
                    }
                    
                } else {
                    labelView
                    
                    FieldsListView(graph: graph,
                                   rowViewModel: rowData,
                                   nodeId: nodeId,
                                   isGroupNodeKind: rowObserver.nodeDelegate?.kind.isGroup ?? false,
                                   forPropertySidebar: forPropertySidebar,
                                   propertyIsAlreadyOnGraph: propertyIsAlreadyOnGraph,
                                   valueEntryView: valueEntryView)
                }
            } // HStack
        }
    }
    
    var hStackAlignment: VerticalAlignment {
        (forPropertySidebar && isMultiField) ? .firstTextBaseline : .center
    }
    
    var isMultiField: Bool {
        (self.rowData.fieldValueTypes.first?.fieldObservers.count ?? 0) > 1
    }
}

struct NodeOutputView: View {
    @State private var showPopover: Bool = false
    
    @Bindable var graph: GraphState
    
    @Bindable var rowObserver: OutputNodeRowObserver
    @Bindable var rowData: OutputNodeRowObserver.RowViewModelType
    let forPropertySidebar: Bool
    let propertyIsSelected: Bool
    let propertyIsAlreadyOnGraph: Bool
    let isCanvasItemSelected: Bool
    
    @MainActor
    private var graphUI: GraphUIState {
        self.graph.graphUI
    }
    
    var nodeId: NodeId {
        self.rowObserver.id.nodeId
    }
    
    @MainActor
    var nodeKind: NodeKind {
        self.rowObserver.nodeDelegate?.kind ?? .patch(.splitter)
    }
    
    @MainActor
    var isSplitter: Bool {
        self.nodeKind == .patch(.splitter)
    }
        
    @ViewBuilder @MainActor
    func valueEntryView(portViewModel: OutputFieldViewModel,
                        isMultiField: Bool) -> some View {
        OutputValueEntry(graph: graph,
                         rowViewModel: rowData,
                         viewModel: portViewModel,
                         coordinate: rowObserver.id,
                         isMultiField: isMultiField,
                         nodeKind: nodeKind,
                         isCanvasItemSelected: isCanvasItemSelected,
                         forPropertySidebar: forPropertySidebar,
                         propertyIsAlreadyOnGraph: propertyIsAlreadyOnGraph)
    }
    
    var body: some View {
        NodeInputOutputView(graph: graph,
                            rowObserver: rowObserver,
                            rowData: rowData,
                            forPropertySidebar: forPropertySidebar,
                            propertyIsSelected: propertyIsSelected) { outputViewModel, labelView in
            HStack(alignment: forPropertySidebar ? .firstTextBaseline: .center) {
                // Property sidebar always shows labels on left side, never right
                if forPropertySidebar {
                    labelView
                    
                    // TODO: fields in layer-inspector flush with right screen edge?
                    //                    Spacer()
                }
                
                // Hide outputs for value node
                if !isSplitter {
                    FieldsListView(graph: graph,
                                   rowViewModel: rowData,
                                   nodeId: nodeId,
                                   isGroupNodeKind: nodeKind.isGroup,
                                   forPropertySidebar: forPropertySidebar,
                                   propertyIsAlreadyOnGraph: propertyIsAlreadyOnGraph,
                                   valueEntryView: valueEntryView)
                }
                
                if !forPropertySidebar {
                    labelView
                    NodeRowPortView(graph: graph,
                                    rowObserver: rowObserver,
                                    rowViewModel: rowData,
                                    showPopover: $showPopover)
                }
            }
        }
    }
}

struct FieldsListView<PortType, ValueEntryView>: View where PortType: NodeRowViewModel, ValueEntryView: View {
    @Bindable var graph: GraphState
    @Bindable var rowViewModel: PortType
    let nodeId: NodeId
    let isGroupNodeKind: Bool
    let forPropertySidebar: Bool
    let propertyIsAlreadyOnGraph: Bool
    @ViewBuilder var valueEntryView: (PortType.FieldType, Bool) -> ValueEntryView
    
    var isMultiField: Bool {
        self.rowViewModel.fieldValueTypes.count > 1
    }
    
    var body: some View {
        ForEach(rowViewModel.fieldValueTypes) { (fieldGroupViewModel: FieldGroupTypeViewModel<PortType.FieldType>) in
            NodeFieldsView(
                graph: graph,
                fieldGroupViewModel: fieldGroupViewModel,
                nodeId: nodeId,
                isGroupNodeKind: isGroupNodeKind,
                isMultiField: isMultiField,
                forPropertySidebar: forPropertySidebar,
                propertyIsAlreadyOnGraph: propertyIsAlreadyOnGraph,
                valueEntryView: valueEntryView
            )
        }
    }
}

struct NodeRowPortView<NodeRowObserverType: NodeRowObserver>: View {
    @Bindable var graph: GraphState
    @Bindable var rowObserver: NodeRowObserverType
    @Bindable var rowViewModel: NodeRowObserverType.RowViewModelType
    
    @Binding var showPopover: Bool
    
    var coordinate: NodeIOPortType {
        self.rowObserver.id.portType
    }
    
    var nodeIO: NodeIO {
        NodeRowObserverType.nodeIOType
    }
    
    @MainActor
    var isGroup: Bool {
        self.rowObserver.nodeDelegate?.kind.isGroup ?? false
    }
    
    var body: some View {
        PortEntryView(rowViewModel: rowViewModel,
                      graph: graph,
                      coordinate: coordinate)
        /*
         In practice, seems okay; e.g. Loop node changing from 3 to 1 disables the tap, and changing from 1 to 3 enables the tap.
         */
        .onTapGesture {
            // Do nothing when input/output doesn't contain a loop
            if rowObserver.hasLoopedValues {
                self.showPopover.toggle()
            } else {
                // If input/output count is no longer a loop,
                // any tap should just close the popover.
                self.showPopover = false
            }
        }
        // TODO: get popover to work with all values
        .popover(isPresented: $showPopover) {
            // Conditional is a hack that cuts down on perf
            if showPopover {
                PortValuesPreviewView(data: rowObserver,
                                      fieldValueTypes: rowViewModel.fieldValueTypes,
                                      coordinate: self.rowObserver.id,
                                      nodeIO: nodeIO)
            }
        }
    }
}

//#Preview {
//    NodeInputOutputView(graph: <#T##GraphState#>,
//                        node: <#T##NodeViewModel#>,
//                        rowData: <#T##NodeRowObserver#>,
//                        coordinateType: <#T##PortViewType#>,
//                        nodeKind: <#T##NodeKind#>,
//                        isNodeSelected: <#T##Bool#>,
//                        adjustmentBarSessionId: <#T##AdjustmentBarSessionId#>)
//}

// struct SpecNodeInputView_Previews: PreviewProvider {
//    static var previews: some View {
//        let coordinate = Coordinate.input(InputCoordinate(portId: 0, nodeId: .init()))
//
//        NodeInputOutputView(valueObserver: .init(initialValue: .number(999),
//                                                 coordinate: coordinate,
//                                                 valuesCount: 1,
//                                                 isInFrame: true),
//                            valuesObserver: .init([.number(999)], coordinate),
//                            isInput: true,
//                            label: "",
//                            nodeKind: .patch(.add),
//                            focusedField: nil,
//                            layerNames: .init(),
//                            broadcastChoices: .init(),
//                            edges: .init(),
//                            selectedEdges: nil,
//                            nearestEligibleInput: nil,
//                            edgeDrawingGesture: .none)
//            .previewDevice(IPAD_PREVIEW_DEVICE_NAME)
//    }
// }<|MERGE_RESOLUTION|>--- conflicted
+++ resolved
@@ -177,11 +177,7 @@
         self.rowObserver.id.nodeId
     }
     
-<<<<<<< HEAD
-    // pass in instead of accessing via nodeDelegate
-=======
-    @MainActor
->>>>>>> 6cf93105
+    @MainActor
     var nodeKind: NodeKind {
         self.rowObserver.nodeDelegate?.kind ?? .patch(.splitter)
     }
