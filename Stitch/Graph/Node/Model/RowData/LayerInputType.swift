--- conflicted
+++ resolved
@@ -1435,11 +1435,7 @@
 extension LayerInputType {
     
     /// Key paths for parent layer view model
-<<<<<<< HEAD
-    //    var layerNodeKeyPath: ReferenceWritableKeyPath<LayerNodeViewModel, InputLayerNodeRowData> {
-=======
-//    var layerNodeKeyPath: ReferenceWritableKeyPath<LayerNodeViewModel, InputLayerNodeRowData> {
->>>>>>> d8cb0328
+    // var layerNodeKeyPath: ReferenceWritableKeyPath<LayerNodeViewModel, InputLayerNodeRowData> {
     var layerNodeKeyPath: KeyPath<LayerNodeViewModel, InputLayerNodeRowData> {
         let portKeyPath = self.layerInput.layerNodeKeyPath
         
