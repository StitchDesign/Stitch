--- conflicted
+++ resolved
@@ -1398,11 +1398,7 @@
 
     var shouldResetGraphPreviews: Bool {
         switch self {
-<<<<<<< HEAD
-        case .zIndex, .masks, .isPinned:
-=======
         case .zIndex, .masks, .isPinned, .pinTo:
->>>>>>> 3aa57b7a
             return true
         default:
             return false
