--- conflicted
+++ resolved
@@ -97,11 +97,8 @@
                              finalActions: [Step]) async throws {
         
         guard let deviceUUID = await UIDevice.current.identifierForVendor?.uuidString else {
-<<<<<<< HEAD
-            #if DEV_DEBUG || DEBUG
-=======
             log("Unable to retrieve device UUID", .logToServer)
->>>>>>> dfa34455
+#if DEV_DEBUG || DEBUG
             throw NSError(domain: "DeviceIDError", code: 1, userInfo: [NSLocalizedDescriptionKey: "Unable to retrieve device UUID"])
             #endif
             return
@@ -128,17 +125,6 @@
             let jsonData = try JSONEncoder().encode(payload)
             if let jsonString = String(data: jsonData, encoding: .utf8) {
                 var submittedString: String = jsonString
-<<<<<<< HEAD
-=======
-//
-//                // EDITS THE ENTIRE STRING
-//                if isCorrection {
-//                    // Pass the Steps to JSONEditorView and display in user-friendly
-//                    submittedString = await showJSONEditor(jsonString: jsonString)
-//                    submittedString = submittedString.replacingOccurrences(of: "“", with: "\"")
-//                }
-                
->>>>>>> dfa34455
                 log(" Edited JSON payload:\n\(submittedString)")
                 
                 // TODO: JAN 25: take this logic and put it into a side-effect
@@ -174,11 +160,7 @@
                 } else {
                     log("SupabaseManager Error: Unable to convert edited JSON to Data", .logToServer)
                 }
-<<<<<<< HEAD
-                log(" Failed to decode edited JSON. Using original payload.")
-=======
                 log("SupabaseManager Error: Failed to decode edited JSON. Using original payload", .logToServer)
->>>>>>> dfa34455
             }
             
             // Fallback to original payload if JSON editing/parsing fails
