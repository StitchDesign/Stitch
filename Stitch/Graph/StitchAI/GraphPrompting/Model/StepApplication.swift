--- conflicted
+++ resolved
@@ -308,12 +308,8 @@
     // TODO: if we have a chain of nodes, shift our starting point further west
     //    var viewPortCenter = viewPortCenter
     //    viewPortCenter.x -= 500 // We actually shift left a little bit, so nodes look like they're crawling from left to right
-<<<<<<< HEAD
-
     // Horizontal spacing between depth‑columns
-    let horizontalPadding: CGFloat = 120.0
-=======
->>>>>>> b2fb95ad
+    let horizontalPadding: CGFloat = 80.0
     
     let (depthMap, hasCycle) = calculateAINodesAdjacency(nodes: nodes) // patchData.calculateAINodesAdjacency()
     
@@ -334,7 +330,6 @@
     let depthLevels = depthMap.values.sorted().toOrderedSet
 
     let createdNodes: IdSet = nodes.nodes.keys.toSet
-<<<<<<< HEAD
 
     // Determine the widest item (including padding) in each depth column
     var columnWidths: [Int: CGFloat] = [:]
@@ -355,14 +350,11 @@
         cumulativeXOffset[depth] = runningX
         runningX += columnWidths[depth] ?? 0
     }
-=======
->>>>>>> b2fb95ad
         
     // Iterate by depth-level, so that nodes at same depth (e.g. 0) can be y-offset from each other
     depthLevels.forEach { depthLevel in
 
         log("on depthLevel: \(depthLevel)")
-<<<<<<< HEAD
 
         // ────────────────  vertical layout helpers  ────────────────
         let verticalPadding: CGFloat = 80.0            // space between rows
@@ -380,9 +372,6 @@
         
         var rowIndexForDepth = 0  // increments for every observer we lay out in this depth column
 
-=======
-        
->>>>>>> b2fb95ad
         // TODO: just rewrite the adjacency logic to be a mapping of [Int: [UUID]] instead of [UUID: Int]
         // Find all the created-nodes at this depth-level,
         // and adjust their positions
@@ -397,8 +386,7 @@
         
         createdNodesAtThisLevel.enumerated().forEach { x in
             let createdNode = x.element
-<<<<<<< HEAD
-            
+
             createdNode.getAllCanvasObservers().enumerated().forEach { x in
                 let canvasItem = x.element
                 
@@ -410,36 +398,6 @@
                 rowIndexForDepth += 1   // advance to next row
 
                 // log("positionAIGeneratedNodes: newPosition: \(newPosition)")
-=======
-            let createdNodeIndexAtThisDepthLevel = x.offset
-            // log("positionAIGeneratedNodes: createdNode.id: \(createdNode.id)")
-            // log("positionAIGeneratedNodes: createdNodeIndexAtThisDepthLevel: \(createdNodeIndexAtThisDepthLevel)")
-            
-            createdNode.getAllCanvasObservers().enumerated().forEach { x in
-                
-                let canvasItem = x.element
-                let canvasItemIndex = x.offset
-                
-                var size: CGSize = canvasItem.getHardcodedSize(graph)
-                ?? CGSize(width: CANVAS_ITEM_ADDED_VIA_LLM_STEP_WIDTH_STAGGER,
-                          height: CANVAS_ITEM_ADDED_VIA_LLM_STEP_HEIGHT_STAGGER)
-                
-                log("positionAIGeneratedNodes: size for \(canvasItem.id): \(String(describing: size))")
-                
-                // Add some 'padding' to the canvas item's size, so items do not end up right next to each other
-//                let padding: CGFloat = 36.0
-//                let padding: CGFloat = 48.0
-                let padding: CGFloat = 64.0
-                size.width += padding
-                size.height += padding
-                               
-                let newPosition =  CGPoint(
-                    x: viewPortCenter.x + (CGFloat(depthLevel) * size.width),
-                    y: viewPortCenter.y + (CGFloat(canvasItemIndex) * size.height) + (CGFloat(createdNodeIndexAtThisDepthLevel) * size.height)
-                )
-                
-                log("positionAIGeneratedNodes: newPosition: \(newPosition)")
->>>>>>> b2fb95ad
                 canvasItem.position = newPosition
                 canvasItem.previousPosition = newPosition
             }
