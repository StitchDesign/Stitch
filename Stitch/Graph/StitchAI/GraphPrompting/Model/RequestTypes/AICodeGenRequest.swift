//
//  AICodeGenRequest.swift
//  Stitch
//
//  Created by Elliot Boschwitz on 6/7/25.
//

import SwiftUI

struct AICodeGenFromGraphRequest: StitchAIGraphBuilderRequestable {
    static let type = StitchAIRequestBuilder_V0.StitchAIRequestType.userPrompt
    
    let id: UUID
    let userPrompt: String             // User's input prompt
    let config: OpenAIRequestConfig // Request configuration settings
    let body: AICodeGenRequestBody_V0.AICodeGenRequestBody
    static let willStream: Bool = false
    
    @MainActor
    init(prompt: String,
<<<<<<< HEAD
         config: OpenAIRequestConfig = .default,
         base64ImageDescription: String?) throws {
=======
         currentGraphData: CurrentAIGraphData.GraphData,
         systemPrompt: String,
         config: OpenAIRequestConfig = .default) throws {
>>>>>>> 438a2983
        
        // The id of the user's inference call; does not change across retries etc.
        self.id = .init()
        
        self.userPrompt = prompt
        self.config = config
        
        // Construct http payload
<<<<<<< HEAD
        self.body = try AICodeGenRequestBody(
            prompt: prompt,
            base64ImageDescription: base64ImageDescription
        )
=======
        self.body = try AICodeGenRequestBody_V0
            .AICodeGenRequestBody(currentGraphData: currentGraphData,
                                  systemPrompt: systemPrompt)
>>>>>>> 438a2983
    }
    
    func createCode(document: StitchDocumentViewModel,
                    aiManager: StitchAIManager,
                    systemPrompt: String) async throws -> (String, OpenAIMessage) {
        let msgFromSourceCodeRequest = try await self
            .requestForMessage(document: document,
                               aiManager: aiManager)
        
        let decodedSwiftUICode = try self
            .decodeMessage(from: msgFromSourceCodeRequest,
                           document: document,
                           aiManager: aiManager,
                           resultType: StitchAIRequestBuilder_V0.SourceCodeResponse.self)
        logToServerIfRelease("Initial code:\n\(decodedSwiftUICode.source_code)")
        
        let newCodeToolMessage = try msgFromSourceCodeRequest.createNewToolMessage()
        
        let editRequest = try AICodeEditRequest(id: self.id,
                                                prompt: self.userPrompt,
                                                toolMessages: [msgFromSourceCodeRequest, newCodeToolMessage],
                                                systemPrompt: systemPrompt)
        
        let msgFromEditCodeRequest = try await editRequest
            .requestForMessage(
                document: document,
                aiManager: aiManager)
        
        let decodedSwiftUIEditedCode = try editRequest
            .decodeMessage(from: msgFromEditCodeRequest,
                           document: document,
                           aiManager: aiManager,
                           resultType: StitchAIRequestBuilder_V0.SourceCodeResponse.self)
        let swiftUIEditedCode = decodedSwiftUIEditedCode.source_code
        
        logToServerIfRelease("Edited code:\n\(swiftUIEditedCode)")
        return (swiftUIEditedCode, msgFromEditCodeRequest)
    }
}

struct AICodeGenFromImageRequest: StitchAIGraphBuilderRequestable {
    static let type = StitchAIRequestBuilder_V0.StitchAIRequestType.imagePrompt
    
    let id: UUID
    let userPrompt: String             // User's input prompt
    let config: OpenAIRequestConfig // Request configuration settings
    let body: AICodeGenRequestBody_V0.AICodeGenRequestBody
    static let willStream: Bool = false
    
    init(prompt: String,
         currentGraphData: CurrentAIGraphData.GraphData,
         systemPrompt: String,
         config: OpenAIRequestConfig = .default) throws {
        
        // The id of the user's inference call; does not change across retries etc.
        self.id = .init()
        
        self.userPrompt = prompt
        self.config = config
        
        // Construct http payload
        self.body = try AICodeGenRequestBody_V0
            .AICodeGenRequestBody(currentGraphData: currentGraphData,
                                           systemPrompt: systemPrompt)
    }
    
    func createCode(document: StitchDocumentViewModel,
                    aiManager: StitchAIManager,
                    systemPrompt: String) async throws -> (String, OpenAIMessage) {
        let msgFromSourceCodeRequest = try await self
            .requestForMessage(document: document,
                               aiManager: aiManager)
        
        let decodedSwiftUICode = try self
            .decodeMessage(from: msgFromSourceCodeRequest,
                           document: document,
                           aiManager: aiManager,
                           resultType: StitchAIRequestBuilder_V0.SourceCodeResponse.self)
        logToServerIfRelease("Initial code:\n\(decodedSwiftUICode.source_code)")
        
        return (decodedSwiftUICode.source_code, msgFromSourceCodeRequest)
    }
}

extension StitchAIGraphBuilderRequestable {
    @MainActor
<<<<<<< HEAD
    static func getRequestTask(userPrompt: String,
                               document: StitchDocumentViewModel) throws -> Task<Result<AIPatchBuilderRequest.FinalDecodedResult, any Error>,
                                                                                 Never> {
//        let request = try AICodeGenRequest(
//            prompt: userPrompt,
//            base64ImageDescription: nil)
        
        return Task(priority: .high) { [weak document] in
            
//            let testImage: UIImage = UIImage(named: "TEST_IMAGE")!
            let testImage: UIImage = UIImage(named: "TEST_IMAGE_7")!
            let base64TestImage = await convertImageToBase64String(uiImage: testImage)
            print("getRequestTask: Design Image?: \(base64TestImage.value.isDefined)")
            
            let request = try! AICodeGenRequest(
                prompt: userPrompt,
                base64ImageDescription: base64TestImage.value)
                        
=======
    func getRequestTask(userPrompt: String,
                        document: StitchDocumentViewModel) throws -> Task<Result<AIGraphData_V0.GraphData, any Error>, Never> {
        let systemPrompt = try StitchAIManager.stitchAIGraphBuilderSystem(graph: document.visibleGraph,
                                                                          requestType: Self.type)
        let request = self
//        try AICodeGenRequest(
//            prompt: userPrompt,
//            currentGraphData: currentGraphData)
        
        return Task(priority: .high) { [weak document] in
>>>>>>> 438a2983
            guard let document = document,
                  let aiManager = document.aiManager else {
                log("getRequestTask: AICodeGenRequest: getRequestTask: no document or ai manager", .logToServer)
                
                if let document: StitchDocumentViewModel = document {
                    return .failure(Self.displayError(failure: StitchAIManagerError.secretsNotFound,
                                                      document: document))
                } else {
                    return .failure(StitchAIManagerError.secretsNotFound)
                }
            }
            
            do {
                let (graphData, allDiscoveredErrors) = try await request
                    .processRequest(userPrompt: userPrompt,
                                    document: document,
                                    aiManager: aiManager,
                                    systemPrompt: systemPrompt)
                
                logToServerIfRelease("SUCCESS Patch Builder:\n\((try? graphData.encodeToPrintableString()) ?? "")")
                
                DispatchQueue.main.async { [weak document] in
                    guard let document = document else { return }
                    
                    do {
                        try graphData.applyAIGraph(to: document,
                                                   requestType: Self.type)
                        
#if STITCH_AI_TESTING || DEBUG || DEV_DEBUG
                        // Display parsing warnings
                        if !allDiscoveredErrors.isEmpty {
                            let caughtErrorsString = allDiscoveredErrors.reduce(into: "") { stringBuilder, error in
                                stringBuilder += "\n\(error)"
                            }
                            
                            document.storeDelegate?.alertState.stitchFileError = .unknownError("Warnings for the following unknown concepts:\(caughtErrorsString)")
                        }
#endif
                        
                    } catch {
                        logToServerIfRelease("Error applying AI graph: \(error.localizedDescription)")
                        document.storeDelegate?.alertState.stitchFileError = .unknownError("\(error)")
                    }
                    
                    document.aiManager?.currentTaskTesting = nil
                    document.insertNodeMenuState.show = false
                }
                
                return .success(graphData)
            } catch {
                return .failure(Self.displayError(failure: error,
                                                  document: document))
            }
        }
    }
    
    private func processRequest(userPrompt: String,
                                document: StitchDocumentViewModel,
                                aiManager: StitchAIManager,
                                systemPrompt: String) async throws -> (AIGraphData_V0.GraphData, [SwiftUISyntaxError]) {
        logToServerIfRelease("userPrompt: \(userPrompt)")

        let (swiftUICode, msgFromCode) = try await self
            .createCode(document: document,
                        aiManager: aiManager,
                        systemPrompt: systemPrompt)
        
        guard let parsedVarBody = VarBodyParser.extract(from: swiftUICode) else {
            logToServerIfRelease("SwiftUISyntaxError.couldNotParseVarBody.localizedDescription: \(SwiftUISyntaxError.couldNotParseVarBody.localizedDescription)")
            throw SwiftUISyntaxError.couldNotParseVarBody
        }
        
        logToServerIfRelease("parsedVarBody:\n\(parsedVarBody)")
        
        let codeParserResult = SwiftUIViewVisitor.parseSwiftUICode(parsedVarBody)
        var allDiscoveredErrors = codeParserResult.caughtErrors
        
        guard let viewNode = codeParserResult.rootView else {
            logToServerIfRelease("SwiftUISyntaxError.viewNodeNotFound.localizedDescription: \(SwiftUISyntaxError.viewNodeNotFound.localizedDescription)")
            throw SwiftUISyntaxError.viewNodeNotFound
        }
        
        let actionsResult = try viewNode.deriveStitchActions()
        
        print("Derived Stitch layer data:\n\((try? actionsResult.encodeToPrintableString()) ?? "")")
        
        let layerDataList = actionsResult.actions
        allDiscoveredErrors += actionsResult.caughtErrors
        
        // Update tool message with layer data
         var newEditToolMessage = try msgFromCode.createNewToolMessage()
         let patchBuilderInputs = AIPatchBuilderRequestBody_V0.AIPatchBuilderFunctionInputs(
             swiftui_source_code: swiftUICode,
             layer_data: layerDataList
         )
         newEditToolMessage.content = try patchBuilderInputs.encodeToPrintableString()
        
        let patchBuilderRequest = try AIPatchBuilderRequest(
            id: self.id,
            userPrompt: userPrompt,
            layerDataList: layerDataList,
            toolMessages: [msgFromCode, newEditToolMessage],
            requestType: Self.type,
            systemPrompt: systemPrompt)
        
        let patchBuildMessage = try await patchBuilderRequest
            .requestForMessage(document: document,
                               aiManager: aiManager)
        
        let patchBuildResult = try patchBuilderRequest
            .decodeMessage(from: patchBuildMessage,
                           document: document,
                           aiManager: aiManager,
                           resultType: CurrentAIGraphData.PatchData.self)
            
        logToServerIfRelease("Successful patch builder result: \(try patchBuildResult.encodeToPrintableString())")
        let graphData = AIGraphData_V0.GraphData(layer_data_list: layerDataList,
                                                 patch_data: patchBuildResult)
        return (graphData, allDiscoveredErrors)
    }
    
    @MainActor
    static func displayError(failure: any Error,
                             document: StitchDocumentViewModel) -> any Error {
        log("AICodeGenRequest: getRequestTask: request.request: failure: \(failure.localizedDescription)", .logToServer)
        print(failure.localizedDescription)
        document.aiManager?.currentTaskTesting = nil
        document.insertNodeMenuState.show = false
        
        // Display error
        document.storeDelegate?.alertState.stitchFileError = .unknownError("\(failure)")
        return failure
    }
}<|MERGE_RESOLUTION|>--- conflicted
+++ resolved
@@ -18,14 +18,9 @@
     
     @MainActor
     init(prompt: String,
-<<<<<<< HEAD
-         config: OpenAIRequestConfig = .default,
-         base64ImageDescription: String?) throws {
-=======
          currentGraphData: CurrentAIGraphData.GraphData,
          systemPrompt: String,
          config: OpenAIRequestConfig = .default) throws {
->>>>>>> 438a2983
         
         // The id of the user's inference call; does not change across retries etc.
         self.id = .init()
@@ -34,16 +29,9 @@
         self.config = config
         
         // Construct http payload
-<<<<<<< HEAD
-        self.body = try AICodeGenRequestBody(
-            prompt: prompt,
-            base64ImageDescription: base64ImageDescription
-        )
-=======
         self.body = try AICodeGenRequestBody_V0
             .AICodeGenRequestBody(currentGraphData: currentGraphData,
                                   systemPrompt: systemPrompt)
->>>>>>> 438a2983
     }
     
     func createCode(document: StitchDocumentViewModel,
@@ -130,37 +118,13 @@
 
 extension StitchAIGraphBuilderRequestable {
     @MainActor
-<<<<<<< HEAD
-    static func getRequestTask(userPrompt: String,
-                               document: StitchDocumentViewModel) throws -> Task<Result<AIPatchBuilderRequest.FinalDecodedResult, any Error>,
-                                                                                 Never> {
-//        let request = try AICodeGenRequest(
-//            prompt: userPrompt,
-//            base64ImageDescription: nil)
-        
-        return Task(priority: .high) { [weak document] in
-            
-//            let testImage: UIImage = UIImage(named: "TEST_IMAGE")!
-            let testImage: UIImage = UIImage(named: "TEST_IMAGE_7")!
-            let base64TestImage = await convertImageToBase64String(uiImage: testImage)
-            print("getRequestTask: Design Image?: \(base64TestImage.value.isDefined)")
-            
-            let request = try! AICodeGenRequest(
-                prompt: userPrompt,
-                base64ImageDescription: base64TestImage.value)
-                        
-=======
     func getRequestTask(userPrompt: String,
                         document: StitchDocumentViewModel) throws -> Task<Result<AIGraphData_V0.GraphData, any Error>, Never> {
         let systemPrompt = try StitchAIManager.stitchAIGraphBuilderSystem(graph: document.visibleGraph,
                                                                           requestType: Self.type)
         let request = self
-//        try AICodeGenRequest(
-//            prompt: userPrompt,
-//            currentGraphData: currentGraphData)
         
         return Task(priority: .high) { [weak document] in
->>>>>>> 438a2983
             guard let document = document,
                   let aiManager = document.aiManager else {
                 log("getRequestTask: AICodeGenRequest: getRequestTask: no document or ai manager", .logToServer)
