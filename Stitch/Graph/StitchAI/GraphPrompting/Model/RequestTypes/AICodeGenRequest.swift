--- conflicted
+++ resolved
@@ -16,13 +16,8 @@
     
     @MainActor
     init(prompt: String,
-<<<<<<< HEAD
          config: OpenAIRequestConfig = .default,
          base64ImageDescription: String?) throws {
-=======
-         currentGraphData: CurrentAIGraphData.GraphData,
-         config: OpenAIRequestConfig = .default) throws {
->>>>>>> 76b794ba
         
         // The id of the user's inference call; does not change across retries etc.
         self.id = .init()
@@ -31,15 +26,10 @@
         self.config = config
         
         // Construct http payload
-<<<<<<< HEAD
         self.body = try AICodeGenRequestBody(
             prompt: prompt,
             base64ImageDescription: base64ImageDescription
         )
-=======
-        self.body = try AICodeGenRequestBody(prompt: prompt,
-                                             currentGraphData: currentGraphData)
->>>>>>> 76b794ba
     }
     
     @MainActor
@@ -66,20 +56,11 @@
     
     @MainActor
     static func getRequestTask(userPrompt: String,
-<<<<<<< HEAD
                                document: StitchDocumentViewModel) throws -> Task<Result<AIPatchBuilderRequest.FinalDecodedResult, any Error>,
                                                                                  Never> {
 //        let request = try AICodeGenRequest(
 //            prompt: userPrompt,
 //            base64ImageDescription: nil)
-=======
-                               document: StitchDocumentViewModel) throws -> Task<Result<AIPatchBuilderRequest.FinalDecodedResult, any Error>, Never> {
-        let currentGraphData = try CurrentAIGraphData.GraphData(from: document.visibleGraph.createSchema())
-        
-        let request = try AICodeGenRequest(
-            prompt: userPrompt,
-            currentGraphData: currentGraphData)
->>>>>>> 76b794ba
         
         return Task(priority: .high) { [weak document] in
             
