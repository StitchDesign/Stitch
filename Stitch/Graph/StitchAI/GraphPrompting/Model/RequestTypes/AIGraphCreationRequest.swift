--- conflicted
+++ resolved
@@ -10,6 +10,12 @@
 enum AIGraphCreationRequestError: Error {
     case emptySteps
     case validationFailed(StitchAIStepHandlingError)
+}
+
+// Helpful util
+func structuredOutputsSchemaAsString() -> String  {
+    let structuredOutputs = CurrentAIGraphCreationResponseFormat.AIGraphCreationResponseFormat().json_schema.schema
+    return try! structuredOutputs.encodeToPrintableString()
 }
 
 struct AIGraphCreationRequest: StitchAIRequestable {
@@ -53,39 +59,24 @@
         let graph = document.visibleGraph
         
         do {
-<<<<<<< HEAD
-            let request = try AIGraphCreationRequest(
-                prompt: prompt,
-                secrets: aiManager.secrets,
-                graph: graph)
-            
-            // Wipe current task; maybe share user-prompt
-            willRequest_SideEffect(userPrompt: prompt,
-                        requestId: request.id,
-                        document: document,
-                        canShareData: StitchStore.canShareAIData,
-                        userPromptTableName: aiManager.graphGenerationUserPromptTableName)
-            
-            // Main request logic
-            aiManager.currentTask = .init(task: aiManager
-                .getOpenAITask(request: request,
-                               attempt: 0,
-                               document: document,
-                               canShareAIRetries: StitchStore.canShareAIData))
-=======
             let request = try AIGraphCreationRequest(prompt: prompt,
                                                      secrets: aiManager.secrets,
                                                      graph: graph)
-            let task = aiManager
-                .getOpenAITask(request: request,
-                               attempt: 0,
-                               document: document,
-                               canShareAIRetries: StitchStore.canShareAIData)
             
-            request.willRequest(document: document,
-                                canShareData: StitchStore.canShareAIData,
-                                requestTask: task)
->>>>>>> 8afd1712
+            aiManager.currentTask = .init(task: aiManager.getOpenAITask(
+                request: request,
+                attempt: 0,
+                document: document,
+                canShareAIRetries: StitchStore.canShareAIData))
+            
+            // Wipe current task; maybe share user-prompt
+            willRequest_SideEffect(
+                userPrompt: prompt,
+                requestId: request.id,
+                document: document,
+                canShareData: StitchStore.canShareAIData,
+                userPromptTableName: aiManager.graphGenerationUserPromptTableName)
+            
         } catch {
             fatalErrorIfDebug("Unable to generate Stitch AI prompt with error: \(error.localizedDescription)")
         }
