//
//  AICodeGenRequestBody_V0.swift
//  Stitch
//
//  Created by Elliot Boschwitz on 6/4/25.
//

import Foundation

enum AICodeGenRequestBody_V0 {
<<<<<<< HEAD
    // https://platform.openai.com/docs/api-reference/making-requests
    struct AICodeGenRequestBody: Encodable {
        let model: String = "o4-mini-2025-04-16"
        let n: Int = 1
        let temperature: Double = 1.0
        let messages: [StructuredOpenAIMessage]
=======
    //    static let systemMarkdownLocation = "AIGraphBuilderSystemPrompt_V0"
    
    //    static func getSystemPrompt() throws -> String {
    //        guard let systemMarkdownUrl = Bundle.main.url(forResource: Self.systemMarkdownLocation,
    //                                                      withExtension: "md") else {
    //            throw StitchAIStreamingError.markdownNotFound
    //        }
    //
    //        let systemPrompt = try String(contentsOf: systemMarkdownUrl,
    //                                      encoding: .utf8)
    //        return systemPrompt
    //    }
    
    struct AICodeGenRequestBody: StitchAIRequestableFunctionBody {
        let model: String = "o4-mini-2025-04-16"
        let n: Int = 1
        let temperature: Double = 1.0
        let messages: [OpenAIMessage]
        let tools: [OpenAIFunction]
        let tool_choice: OpenAIFunction
>>>>>>> 438a2983
        let stream: Bool = false
    }
}

extension AICodeGenRequestBody_V0.AICodeGenRequestBody {
    init(currentGraphData: CurrentAIGraphData.GraphData,
         systemPrompt: String) throws {
        self.tools = StitchAIRequestBuilder_V0.StitchAIRequestType.userPrompt.allOpenAIFunctions
        self.tool_choice = StitchAIRequestBuilder_V0.StitchAIRequestBuilderFunction.codeBuilder.function
        
        let codeGenAssistantPrompt = try StitchAIManager.aiCodeGenSystemPromptGenerator(requestType: .userPrompt)
        
<<<<<<< HEAD
        static let markdownLocation = "AICodeGenSystemPrompt_V0"

        
        init(prompt: String, base64ImageDescription: String?) throws {
            var content: [StructuredOpenAIMessage.Content] = [
                .text(prompt)
            ]
            
            
            guard let markdownUrl = Bundle.main.url(forResource: Self.markdownLocation,
                                                           withExtension: "md") else {
                       throw StitchAIStreamingError.markdownNotFound
                   }
            let systemPrompt = try String(contentsOf: markdownUrl,
                                          encoding: .utf8)

            let systemPromptContent: [StructuredOpenAIMessage.Content] = [
                .text(systemPrompt)
            ]
            

            if let base64 = base64ImageDescription {
                let imageUrl = "data:image/jpeg;base64,\(base64)"
                content.append(.image(url: imageUrl, detail: "high"))
            }

            self.messages = [
                StructuredOpenAIMessage(role: "system", content: systemPromptContent),
                StructuredOpenAIMessage(role: "user", content: content)
            ]
        }
    }

    struct StructuredOpenAIMessage: Encodable {
        let role: String
        let content: [Content]

        enum Content: Encodable {
            case text(String)
            case image(url: String, detail: String)

            enum CodingKeys: String, CodingKey {
                case type
                case text
                case imageURL = "image_url"
            }

            func encode(to encoder: Encoder) throws {
                var container = encoder.container(keyedBy: CodingKeys.self)

                switch self {
                case .text(let text):
                    try container.encode("text", forKey: .type)
                    try container.encode(text, forKey: .text)

                case .image(let url, let detail):
                    try container.encode("image_url", forKey: .type)
                    try container.encode(["url": url, "detail": detail], forKey: .imageURL)
                }
            }
        }
    }
    struct AICodeGenRequestInputs: Encodable {
        let user_prompt: String
        let current_graph_data: CurrentAIGraphData.GraphData
=======
        let inputsString = try currentGraphData.encodeToPrintableString()
        
        print("AICodeGenRequestBody: incoming graph data:\n\((try? currentGraphData.encodeToPrintableString()) ?? "")")
        
        self.messages = [
            .init(role: .system,
                  content: systemPrompt),
            .init(role: .system,
                  content: codeGenAssistantPrompt),
            .init(role: .user,
                  content: inputsString)
        ]
    }
   
    init(userPrompt: String,
         systemPrompt: String) throws {
        self.tools = StitchAIRequestBuilder_V0.StitchAIRequestType.imagePrompt.allOpenAIFunctions
        self.tool_choice = StitchAIRequestBuilder_V0.StitchAIRequestBuilderFunction.codeBuilderFromImage.function
        
        let codeGenAssistantPrompt = try StitchAIManager.aiCodeGenSystemPromptGenerator(requestType: .imagePrompt)
        
        self.messages = [
            .init(role: .system,
                  content: systemPrompt),
            .init(role: .system,
                  content: codeGenAssistantPrompt),
            .init(role: .user,
                  content: userPrompt)
        ]
>>>>>>> 438a2983
    }
}<|MERGE_RESOLUTION|>--- conflicted
+++ resolved
@@ -8,14 +8,7 @@
 import Foundation
 
 enum AICodeGenRequestBody_V0 {
-<<<<<<< HEAD
-    // https://platform.openai.com/docs/api-reference/making-requests
-    struct AICodeGenRequestBody: Encodable {
-        let model: String = "o4-mini-2025-04-16"
-        let n: Int = 1
-        let temperature: Double = 1.0
-        let messages: [StructuredOpenAIMessage]
-=======
+
     //    static let systemMarkdownLocation = "AIGraphBuilderSystemPrompt_V0"
     
     //    static func getSystemPrompt() throws -> String {
@@ -36,7 +29,6 @@
         let messages: [OpenAIMessage]
         let tools: [OpenAIFunction]
         let tool_choice: OpenAIFunction
->>>>>>> 438a2983
         let stream: Bool = false
     }
 }
@@ -49,73 +41,6 @@
         
         let codeGenAssistantPrompt = try StitchAIManager.aiCodeGenSystemPromptGenerator(requestType: .userPrompt)
         
-<<<<<<< HEAD
-        static let markdownLocation = "AICodeGenSystemPrompt_V0"
-
-        
-        init(prompt: String, base64ImageDescription: String?) throws {
-            var content: [StructuredOpenAIMessage.Content] = [
-                .text(prompt)
-            ]
-            
-            
-            guard let markdownUrl = Bundle.main.url(forResource: Self.markdownLocation,
-                                                           withExtension: "md") else {
-                       throw StitchAIStreamingError.markdownNotFound
-                   }
-            let systemPrompt = try String(contentsOf: markdownUrl,
-                                          encoding: .utf8)
-
-            let systemPromptContent: [StructuredOpenAIMessage.Content] = [
-                .text(systemPrompt)
-            ]
-            
-
-            if let base64 = base64ImageDescription {
-                let imageUrl = "data:image/jpeg;base64,\(base64)"
-                content.append(.image(url: imageUrl, detail: "high"))
-            }
-
-            self.messages = [
-                StructuredOpenAIMessage(role: "system", content: systemPromptContent),
-                StructuredOpenAIMessage(role: "user", content: content)
-            ]
-        }
-    }
-
-    struct StructuredOpenAIMessage: Encodable {
-        let role: String
-        let content: [Content]
-
-        enum Content: Encodable {
-            case text(String)
-            case image(url: String, detail: String)
-
-            enum CodingKeys: String, CodingKey {
-                case type
-                case text
-                case imageURL = "image_url"
-            }
-
-            func encode(to encoder: Encoder) throws {
-                var container = encoder.container(keyedBy: CodingKeys.self)
-
-                switch self {
-                case .text(let text):
-                    try container.encode("text", forKey: .type)
-                    try container.encode(text, forKey: .text)
-
-                case .image(let url, let detail):
-                    try container.encode("image_url", forKey: .type)
-                    try container.encode(["url": url, "detail": detail], forKey: .imageURL)
-                }
-            }
-        }
-    }
-    struct AICodeGenRequestInputs: Encodable {
-        let user_prompt: String
-        let current_graph_data: CurrentAIGraphData.GraphData
-=======
         let inputsString = try currentGraphData.encodeToPrintableString()
         
         print("AICodeGenRequestBody: incoming graph data:\n\((try? currentGraphData.encodeToPrintableString()) ?? "")")
@@ -145,6 +70,5 @@
             .init(role: .user,
                   content: userPrompt)
         ]
->>>>>>> 438a2983
     }
 }