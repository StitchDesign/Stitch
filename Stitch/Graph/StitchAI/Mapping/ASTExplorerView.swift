//
//  ASTExplorerView.swift
//  Stitch
//
//  Created by Christian J Clampitt on 6/25/25.
//  Re‑written to demonstrate the entire round‑trip flow:
//  Code → Syntax → Actions → Syntax → Code
//

import SwiftUI
import SwiftSyntax
import SwiftParser


/// Playground that shows the *full* Stitch round‑trip.
/// You type SwiftUI code → it is parsed into `SyntaxView` → converted
/// to `StitchActions` → rebuilt back into a `SyntaxView` → and then
/// rendered as regenerated SwiftUI source.  All five stages are displayed
/// side‑by‑side so you can visually verify loss‑/faithfulness.
struct ASTExplorerView: View {

    /// Which transformation stages should be displayed.
    enum Stage: CaseIterable, Hashable {
        case originalCode, parsedSyntax, derivedActions, rebuiltSyntax, regeneratedCode

        /// User‑facing title for each stage.
        var title: String {
            switch self {
            case .originalCode:      return "Original SwiftUI code"
            case .parsedSyntax:      return "Parsed SyntaxView"
            case .derivedActions:    return "Derived StitchActions"
            case .rebuiltSyntax:     return "Re‑built SyntaxView"
            case .regeneratedCode:   return "Regenerated SwiftUI code"
            }
        }
    }

    // MARK: Demo snippets (copied from Code→Syntax→Actions view)
    private static let examples = MappingExamples.codeExamples

    // MARK: - UI State
    @State private var selectedTab = 0
    @State private var codes: [String] = examples.map(\.code)

    // Derived / transient state for current tab
    @State private var firstSyntax: SyntaxView?
    @State private var stitchActions: CurrentAIPatchBuilderResponseFormat.LayerData?
    @State private var rebuiltSyntax: SyntaxView?
    @State private var regeneratedCode: String = ""
    @State private var errorString: String?

    /// Controls which columns are visible.  Defaults to showing all.
    @State private var visibleStages: Set<Stage> = Set(Stage.allCases)

    init(
//        initialVisibleStages: Set<Stage> = Set(Stage.allCases)
        initialVisibleStages: Set<Stage> = Set([.originalCode, .parsedSyntax, .derivedActions])
    ) {
        _visibleStages = State(initialValue: initialVisibleStages)
    }

    // MARK: Body
    var body: some View {
        VStack(spacing: 12) {
            Text("Full Round‑Trip Explorer")
                .font(.title2).bold()

            // Toggle bar to show/hide individual transformation stages
            HStack(spacing: 12) {
                ForEach(Stage.allCases, id: \.self) { stage in
                    Button(action: { toggleStage(stage) }) {
                        Label(stage.title,
                              systemImage: visibleStages.contains(stage)
                              ? "checkmark.circle.fill"
                              : "circle")
                    }
                    .buttonStyle(.bordered)
                }
            }
            .padding(.vertical, 4)
            .frame(maxWidth: .infinity, alignment: .center)

            Button("Transform") { transform() }
                .buttonStyle(.borderedProminent)

            TabView(selection: $selectedTab) {
                ForEach(Self.examples.indices, id: \.self) { idx in
                    roundTripLayout(for: idx)
                        .tabItem { Text(Self.examples[idx].title) }
                        .tag(idx)
                }
            }
            .tabViewStyle(.automatic)
<<<<<<< HEAD
            .onChange(of: selectedTab, initial: true) { _, _ in transform() }
=======
            .onChange(of: selectedTab) { _ in transform() }
            
            if let errorString = errorString {
                VStack(alignment: .leading) {
                    Text("Error")
                        .font(.headline)
                    
                    HStack {
                        Text(errorString)
                            .monospaced()
                            .padding()
                        Spacer()
                    }
                    .border(Color.secondary)
                }
                .padding(.bottom)
            }
>>>>>>> c0323462
        }
        .padding()
        .onAppear { transform() }   // auto‑transform as soon as the view appears
    }

    /// Toggles visibility for a single stage with animation.
    private func toggleStage(_ stage: Stage) {
        withAnimation {
            if visibleStages.contains(stage) {
                visibleStages.remove(stage)
            } else {
                visibleStages.insert(stage)
            }
        }
    }

    // MARK: - Single‑tab layout
    @ViewBuilder
    private func roundTripLayout(for idx: Int) -> some View {
        let binding = Binding<String>(
            get: { codes[idx] },
            set: { codes[idx] = $0; transform() }
        )

        HStack(spacing: 18) {
            ForEach(Stage.allCases.filter { visibleStages.contains($0) }, id: \.self) { stage in
                switch stage {

                case .originalCode:
                    Group {
                        stageView(
                            title: Stage.originalCode.title,
                            text: codes[idx],
                            isEditor: true,
                            editorBinding: binding
                        )
                    }
                    .transition(.asymmetric(insertion: .move(edge: .top).combined(with: .opacity),
                                            removal:   .move(edge: .bottom).combined(with: .opacity)))

                case .parsedSyntax:
                    Group {
                        stageView(
                            title: Stage.parsedSyntax.title,
                            text: firstSyntax.map { formatSyntaxView($0) } ?? "—"
                        )
                    }
                    .transition(.asymmetric(insertion: .move(edge: .top).combined(with: .opacity),
                                            removal:   .move(edge: .bottom).combined(with: .opacity)))

                case .derivedActions:
                    Group {
                        stageView(
                            title: Stage.derivedActions.title,
                            text: stitchActions.humanReadable
                        )
                    }
                    .transition(.asymmetric(insertion: .move(edge: .top).combined(with: .opacity),
                                            removal:   .move(edge: .bottom).combined(with: .opacity)))

                case .rebuiltSyntax:
                    Group {
                        stageView(
                            title: Stage.rebuiltSyntax.title,
                            text: rebuiltSyntax.map { formatSyntaxView($0) } ?? "—"
                        )
                    }
                    .transition(.asymmetric(insertion: .move(edge: .top).combined(with: .opacity),
                                            removal:   .move(edge: .bottom).combined(with: .opacity)))

                case .regeneratedCode:
                    Group {
                        stageView(
                            title: Stage.regeneratedCode.title,
                            text: regeneratedCode.isEmpty ? "—" : regeneratedCode
                        )
                    }
                    .transition(.asymmetric(insertion: .move(edge: .top).combined(with: .opacity),
                                            removal:   .move(edge: .bottom).combined(with: .opacity)))
                }
            }
        }
    }

    // MARK: Helpers
    private func transform() {
        let currentCode = codes[selectedTab]

        // Reset all values
        firstSyntax = nil
        stitchActions = nil
        rebuiltSyntax = nil
        regeneratedCode = ""
        errorString = nil

        // Parse code → Syntax
        guard let syntax = SwiftUIViewVisitor.parseSwiftUICode(currentCode) else {
            return
        }
        firstSyntax = syntax

        do {
            // Syntax → Actions
            stitchActions = try syntax.deriveStitchActions()
            
            // Actions → Syntax
            if let actions = stitchActions {
                rebuiltSyntax = try SyntaxView.build(from: actions)
            }
            
            // Syntax → Code
            if let rebuilt = rebuiltSyntax {
                regeneratedCode = swiftUICode(from: rebuilt)
            } else {
                regeneratedCode = ""
            }
        } catch {
            errorString = "\(error)"
        }
    }

    /// Utility helper to build either read‑only or editable stage views.
    @ViewBuilder
    private func stageView(title: String,
                           text: String,
                           isEditor: Bool = false,
                           editorBinding: Binding<String>? = nil) -> some View {
        VStack(alignment: .leading) {
            Text(title).font(.headline)
            if isEditor, let binding = editorBinding {
                TextEditor(text: binding)
                    .font(.system(.body, design: .monospaced))
                    .padding()
                    .border(Color.secondary)
                    .onChange(of: binding.wrappedValue, initial: true) { _,_  in transform() }
            } else {
                TextEditor(text: .constant(text))
                    .font(.system(.body, design: .monospaced))
                    .padding()
                    .border(Color.secondary)
            }
        }
        .frame(maxWidth: .infinity)
    }
}


// MARK: – Pretty‑printing helpers for VPL actions
private extension CurrentAIPatchBuilderResponseFormat.LayerData? {

    /// Pretty‑printed JSON with the nested `{ "orientation": { } }`
    /// (or `{ "bool": { } }`, etc.) collapsed to a single string value so the
    /// result is easier for humans to scan.
    var humanReadable: String {
        // Convert `nil` to a dash
        guard let layerData = self else { return "—" }

        // 1) Encode the real structure
        let encoder = JSONEncoder()
        encoder.outputFormatting = [.prettyPrinted, .sortedKeys]
        guard let rawData = try? encoder.encode(layerData),
              var json = String(data: rawData, encoding: .utf8) else {
            return "—"
        }

        // 2) Collapse `"value_type" : { "foo" : { } }` → `"value_type" : "foo"`
        let pattern = #"\"value_type\"\s*:\s*\{\s*\"([^\"]+)\"\s*:\s*\{\s*\}\s*\}"#
        if let regex = try? NSRegularExpression(pattern: pattern, options: [.dotMatchesLineSeparators]) {
            let fullRange = NSRange(location: 0, length: json.utf16.count)
            json = regex.stringByReplacingMatches(in: json,
                                                  options: [],
                                                  range: fullRange,
                                                  withTemplate: "\"value_type\" : \"$1\"")
        }

        return json
    }
}

#if DEBUG
struct ASTExplorerView_Previews: PreviewProvider {
    static var previews: some View {
        ASTExplorerView()
            .frame(minWidth: 1600, minHeight: 800)
    }
}
#endif<|MERGE_RESOLUTION|>--- conflicted
+++ resolved
@@ -91,10 +91,7 @@
                 }
             }
             .tabViewStyle(.automatic)
-<<<<<<< HEAD
             .onChange(of: selectedTab, initial: true) { _, _ in transform() }
-=======
-            .onChange(of: selectedTab) { _ in transform() }
             
             if let errorString = errorString {
                 VStack(alignment: .leading) {
@@ -111,7 +108,6 @@
                 }
                 .padding(.bottom)
             }
->>>>>>> c0323462
         }
         .padding()
         .onAppear { transform() }   // auto‑transform as soon as the view appears
