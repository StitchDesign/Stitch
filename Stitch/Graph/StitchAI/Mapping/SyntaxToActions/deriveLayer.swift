//
//  deriveLayer.swift
//  Stitch
//
//  Created by Christian J Clampitt on 6/24/25.
//

import Foundation
import StitchSchemaKit
import SwiftUI

struct SyntaxViewLayerData {
    var node: CurrentAIPatchBuilderResponseFormat.LayerNode
    let customLayerInputValues: [CurrentAIPatchBuilderResponseFormat.CustomLayerInputValue]
}

extension SyntaxViewName {
    
    /// Leaf-level mapping for **this** node only
<<<<<<< HEAD
    func deriveLayerData(id: UUID,
                         args: [SyntaxViewConstructorArgument],
                         modifiers: [SyntaxViewModifier]) throws -> SyntaxViewLayerData? {
=======
    func deriveLayer(id: UUID,
                     args: [SyntaxViewConstructorArgument],
                     modifiers: [SyntaxViewModifier]) throws -> SyntaxViewLayerData {
>>>>>>> c0323462
        
        var layerType: CurrentStep.Layer
        var customValues: [CurrentAIPatchBuilderResponseFormat.CustomLayerInputValue] = []

        // ── Base mapping from SyntaxViewName → Layer ────────────────────────
        guard let (updatedLayerType,
                   updatedCustomValues) = self.deriveLayerAndCustomValuesFromName(id: id, args: args) else {
            return nil
        }
        
        layerType = updatedLayerType
        customValues = updatedCustomValues
        

        // Handle constructor-arguments
        customValues = self.deriveCustomValuesFromConstructorArguments(
            id: id,
            layerType: layerType,
            args: args,
            customValues: customValues)
        
        // Handle modifiers
        customValues = try self.deriveCustomValuesFromViewModifiers(
            id: id,
            layerType: layerType,
            modifiers: modifiers,
            customValues: customValues)

        // Final bare layer (children added later)
        let layeNode = CurrentAIPatchBuilderResponseFormat
            .LayerNode(node_id: .init(value: id),
                       node_name: .init(value: .layer(layerType)))
        return .init(node: layeNode,
                     customLayerInputValues: customValues)
    }
    
    func deriveLayerAndCustomValuesFromName(
        id: UUID,
        args: [SyntaxViewConstructorArgument],
    ) -> (layerType: CurrentStep.Layer,
          customValues: [CurrentAIPatchBuilderResponseFormat.CustomLayerInputValue])? {
        
        var layerType: CurrentStep.Layer
        var customValues: [CurrentAIPatchBuilderResponseFormat.CustomLayerInputValue] = []

        switch self {
        case .rectangle:         layerType = .rectangle
            
        // Note: Swift Circle is a little bit different
        case .circle, .ellipse:  layerType = .oval
        
        // SwiftUI Text view has different arg-constructors, but those do not change the Layer we return
        case .text: layerType = .text
            
        // SwiftUI TextField view has different arg-constructors, but those do not change the Layer we return
        case .textField: layerType = .textField
            
        case .image:
            switch args.first?.label {
            case .systemName: layerType = .sfSymbol
            default: layerType = .image
            }
            
        case .map: layerType = .map
            
            // Revisit these
        case .videoPlayer: layerType = .video
        case .model3D: layerType = .model3D
            
        case .linearGradient: layerType = .linearGradient
        case .radialGradient: layerType = .radialGradient
        case .angularGradient: layerType = .angularGradient
        case .material: layerType = .material
            
            // TODO: JUNE 24: what actually is SwiftUI sketch ?
        case .canvas: layerType = .canvasSketch
            
        case .secureField:
            // TODO: JUNE 24: ought to return `(Layer.textField, LayerInputPort.keyboardType, UIKeyboardType.password)` ? ... so a SwiftUI View can correspond to more than just a Layer ?
            layerType = .textField
            
        case .capsule:
            throw SwiftUISyntaxError.unsupportedLayer(self)
        case .path:
            throw SwiftUISyntaxError.unsupportedLayer(self) // Canvas sketch ?
        case .color:
            throw SwiftUISyntaxError.unsupportedLayer(self) // both Layer.hitArea AND Layer.colorFill
            
<<<<<<< HEAD
        case .label: return nil
        case .asyncImage: return nil
        case .symbolEffect: return nil
        case .group: return nil
        case .spacer: return nil
        case .divider: return nil
        case .geometryReader: return nil
        case .alignmentGuide: return nil
        
        // Note: A SwiftUI ScrollView is interpreted as a Layer.group with specific orientation and scroll-enabled inputs
        // Currently we handle this at the `deriveStitchActions` top level
        case .scrollView: return nil // TODO: support
            
        case .list: return nil
        case .table: return nil
        case .outlineGroup: return nil
        case .forEach: return nil
        case .navigationStack: return nil
        case .navigationSplit: return nil
        case .navigationLink: return nil
        case .tabView: return nil
        case .form: return nil
        case .section: return nil
        case .button: return nil
        case .toggle: return nil
        case .slider: return nil
        case .stepper: return nil
        case .picker: return nil
        case .datePicker: return nil
        case .gauge: return nil
        case .progressView: return nil
        case .link: return nil
        case .timelineView: return nil
        case .anyView: return nil
        case .preview: return nil
        case .timelineSchedule: return nil
=======
        case .label:
            throw SwiftUISyntaxError.unsupportedLayer(self)
        case .asyncImage:
            throw SwiftUISyntaxError.unsupportedLayer(self)
        case .symbolEffect:
            throw SwiftUISyntaxError.unsupportedLayer(self)
        case .group:
            throw SwiftUISyntaxError.unsupportedLayer(self)
        case .spacer:
            throw SwiftUISyntaxError.unsupportedLayer(self)
        case .divider:
            throw SwiftUISyntaxError.unsupportedLayer(self)
        case .geometryReader:
            throw SwiftUISyntaxError.unsupportedLayer(self)
        case .alignmentGuide:
            throw SwiftUISyntaxError.unsupportedLayer(self)
        case .scrollView:
            throw SwiftUISyntaxError.unsupportedLayer(self) // TODO: support
        case .list:
            throw SwiftUISyntaxError.unsupportedLayer(self)
        case .table:
            throw SwiftUISyntaxError.unsupportedLayer(self)
        case .outlineGroup:
            throw SwiftUISyntaxError.unsupportedLayer(self)
        case .forEach:
            throw SwiftUISyntaxError.unsupportedLayer(self)
        case .navigationStack:
            throw SwiftUISyntaxError.unsupportedLayer(self)
        case .navigationSplit:
            throw SwiftUISyntaxError.unsupportedLayer(self)
        case .navigationLink:
            throw SwiftUISyntaxError.unsupportedLayer(self)
        case .tabView:
            throw SwiftUISyntaxError.unsupportedLayer(self)
        case .form:
            throw SwiftUISyntaxError.unsupportedLayer(self)
        case .section:
            throw SwiftUISyntaxError.unsupportedLayer(self)
        case .button:
            throw SwiftUISyntaxError.unsupportedLayer(self)
        case .toggle:
            throw SwiftUISyntaxError.unsupportedLayer(self)
        case .slider:
            throw SwiftUISyntaxError.unsupportedLayer(self)
        case .stepper:
            throw SwiftUISyntaxError.unsupportedLayer(self)
        case .picker:
            throw SwiftUISyntaxError.unsupportedLayer(self)
        case .datePicker:
            throw SwiftUISyntaxError.unsupportedLayer(self)
        case .gauge:
            throw SwiftUISyntaxError.unsupportedLayer(self)
        case .progressView:
            throw SwiftUISyntaxError.unsupportedLayer(self)
        case .link:
            throw SwiftUISyntaxError.unsupportedLayer(self)
        case .timelineView:
            throw SwiftUISyntaxError.unsupportedLayer(self)
        case .anyView:
            throw SwiftUISyntaxError.unsupportedLayer(self)
        case .preview:
            throw SwiftUISyntaxError.unsupportedLayer(self)
        case .timelineSchedule:
            throw SwiftUISyntaxError.unsupportedLayer(self)
>>>>>>> c0323462
            
            
        // TODO: JUNE 26: handle incoming edges as well
        // Views that create a set-input as well
            
        case .hStack:
            layerType = .group
            customValues.append(
                .init(id: id,
                      input: .orientation,
                      value: .orientation(.horizontal))
            )

        case .vStack:
            layerType = .group
            customValues.append(
                .init(id: id,
                      input: .orientation,
                      value: .orientation(.vertical))
            )

        case .zStack:
            layerType = .group
            customValues.append(
                .init(id: id,
                      input: .orientation,
                      value: .orientation(.none))
            )

        case .roundedRectangle:
            layerType = .rectangle
            if let arg = args.first(where: { $0.label == .cornerRadius }),
               let firstValue = arg.values.first,
               let radius = Double(firstValue.value) {
                customValues.append(
                    .init(id: id,
                          input: .cornerRadius,
                          value: .number(radius))
                )
            }

        // TODO: handle these? `lazyVStack` is a LayerGroup with grid orientation
        case .lazyVStack, .lazyHStack, .lazyVGrid, .lazyHGrid, .grid:
            return nil
        }
        
        return (layerType: layerType,
                customValues: customValues)
    }
    
    func deriveCustomValuesFromConstructorArguments(
        id: UUID,
        layerType: CurrentStep.Layer,
        args: [SyntaxViewConstructorArgument],
        customValues: [CurrentAIPatchBuilderResponseFormat.CustomLayerInputValue]
    ) -> [CurrentAIPatchBuilderResponseFormat.CustomLayerInputValue] {
        
        var customValues = customValues
        
        // ── Generic constructor‑argument handling (literals & edges) ─────────
        for arg in args {

            // TODO: why are we skipping these ? Because we already handled them when handling SwiftUI RoundedRectangle ? ... Can we have a smarter, more programmatic skipping logic here? Or just allow ourselves to create the redundant action, which as an Equatable/Hashable in a set can be ignored ?
            // Skip the specialised RoundedRectangle .cornerRadius
            if self == .roundedRectangle && arg.label == .cornerRadius { continue }

            guard let port = arg.deriveLayerInputPort(layerType),
                  let portValue = arg.derivePortValue(layerType) else { continue }

            // Process each value in the argument
            for value in arg.values {
                switch value.syntaxKind {
                case .literal:
                    customValues.append(
                        .init(id: id,
                              input: port,
                              value: portValue)
                    )
                case .variable, .expression:
                    // Skip variables for edges, using AI instead
                    continue
//                    extras.append(.createEdge(VPLCreateEdge(name: port)))
                }
            }
        } // for arg in args
        
        return customValues
    }
    
    func deriveCustomValuesFromViewModifiers(
        id: UUID,
        layerType: CurrentStep.Layer,
        modifiers: [SyntaxViewModifier],
        customValues: [CurrentAIPatchBuilderResponseFormat.CustomLayerInputValue]
    ) throws -> [CurrentAIPatchBuilderResponseFormat.CustomLayerInputValue] {
        
        var customValues = customValues
        
        // ── Generic modifier handling ────────────────────────────────────────
        for modifier in modifiers {

            guard let port = modifier.name.deriveLayerInputPort(layerType) else {
                continue
            }
            
            let migratedPort = try port.convert(to: LayerInputPort.self)
            let migratedLayerType = try layerType.convert(to: Layer.self)

            // Start with default value for that port
            var portValue = migratedPort.getDefaultValue(for: migratedLayerType)

            if modifier.arguments.count == 1, let arg = modifier.arguments.first {

                var raw = arg.value
                if let c = Color.fromSystemName(raw) { raw = c.asHexDisplay }
                let input = PortValue.string(.init(raw))

                let coerced = [input].coerce(to: portValue, currentGraphTime: .zero)
                if let first = coerced.first { portValue = first }

            } else {
                for (idx, arg) in modifier.arguments.enumerated() {
                    portValue = portValue.parseInputEdit(
                        fieldValue: .string(.init(arg.value)),
                        fieldIndex: idx
                    )
                }
            }
            
            // "Downgrade" PortValue back to supported type for the AI
            let downgradedValue = try portValue.convert(to: CurrentStep.PortValue.self)

            customValues.append(
                .init(id: id,
                      input: port,
                      value: downgradedValue)
            )
        }
        
        return customValues
    }
    
}<|MERGE_RESOLUTION|>--- conflicted
+++ resolved
@@ -17,24 +17,15 @@
 extension SyntaxViewName {
     
     /// Leaf-level mapping for **this** node only
-<<<<<<< HEAD
     func deriveLayerData(id: UUID,
                          args: [SyntaxViewConstructorArgument],
-                         modifiers: [SyntaxViewModifier]) throws -> SyntaxViewLayerData? {
-=======
-    func deriveLayer(id: UUID,
-                     args: [SyntaxViewConstructorArgument],
-                     modifiers: [SyntaxViewModifier]) throws -> SyntaxViewLayerData {
->>>>>>> c0323462
-        
+                         modifiers: [SyntaxViewModifier]) throws -> SyntaxViewLayerData {
         var layerType: CurrentStep.Layer
         var customValues: [CurrentAIPatchBuilderResponseFormat.CustomLayerInputValue] = []
 
         // ── Base mapping from SyntaxViewName → Layer ────────────────────────
-        guard let (updatedLayerType,
-                   updatedCustomValues) = self.deriveLayerAndCustomValuesFromName(id: id, args: args) else {
-            return nil
-        }
+        let (updatedLayerType,
+             updatedCustomValues) = try  self.deriveLayerAndCustomValuesFromName(id: id, args: args)
         
         layerType = updatedLayerType
         customValues = updatedCustomValues
@@ -65,8 +56,8 @@
     func deriveLayerAndCustomValuesFromName(
         id: UUID,
         args: [SyntaxViewConstructorArgument],
-    ) -> (layerType: CurrentStep.Layer,
-          customValues: [CurrentAIPatchBuilderResponseFormat.CustomLayerInputValue])? {
+    ) throws -> (layerType: CurrentStep.Layer,
+          customValues: [CurrentAIPatchBuilderResponseFormat.CustomLayerInputValue]) {
         
         var layerType: CurrentStep.Layer
         var customValues: [CurrentAIPatchBuilderResponseFormat.CustomLayerInputValue] = []
@@ -114,62 +105,35 @@
         case .color:
             throw SwiftUISyntaxError.unsupportedLayer(self) // both Layer.hitArea AND Layer.colorFill
             
-<<<<<<< HEAD
-        case .label: return nil
-        case .asyncImage: return nil
-        case .symbolEffect: return nil
-        case .group: return nil
-        case .spacer: return nil
-        case .divider: return nil
-        case .geometryReader: return nil
-        case .alignmentGuide: return nil
+        case .label:
+            throw SwiftUISyntaxError.unsupportedLayer(self)
+        case .asyncImage:
+            throw SwiftUISyntaxError.unsupportedLayer(self)
+        case .symbolEffect:
+            throw SwiftUISyntaxError.unsupportedLayer(self)
+        case .group:
+            throw SwiftUISyntaxError.unsupportedLayer(self)
+        case .spacer:
+            throw SwiftUISyntaxError.unsupportedLayer(self)
+        case .divider:
+            throw SwiftUISyntaxError.unsupportedLayer(self)
+        case .geometryReader:
+            throw SwiftUISyntaxError.unsupportedLayer(self)
+        case .alignmentGuide:
+            throw SwiftUISyntaxError.unsupportedLayer(self)
+        
         
         // Note: A SwiftUI ScrollView is interpreted as a Layer.group with specific orientation and scroll-enabled inputs
         // Currently we handle this at the `deriveStitchActions` top level
-        case .scrollView: return nil // TODO: support
-            
-        case .list: return nil
-        case .table: return nil
-        case .outlineGroup: return nil
-        case .forEach: return nil
-        case .navigationStack: return nil
-        case .navigationSplit: return nil
-        case .navigationLink: return nil
-        case .tabView: return nil
-        case .form: return nil
-        case .section: return nil
-        case .button: return nil
-        case .toggle: return nil
-        case .slider: return nil
-        case .stepper: return nil
-        case .picker: return nil
-        case .datePicker: return nil
-        case .gauge: return nil
-        case .progressView: return nil
-        case .link: return nil
-        case .timelineView: return nil
-        case .anyView: return nil
-        case .preview: return nil
-        case .timelineSchedule: return nil
-=======
-        case .label:
-            throw SwiftUISyntaxError.unsupportedLayer(self)
-        case .asyncImage:
-            throw SwiftUISyntaxError.unsupportedLayer(self)
-        case .symbolEffect:
-            throw SwiftUISyntaxError.unsupportedLayer(self)
-        case .group:
-            throw SwiftUISyntaxError.unsupportedLayer(self)
-        case .spacer:
-            throw SwiftUISyntaxError.unsupportedLayer(self)
-        case .divider:
-            throw SwiftUISyntaxError.unsupportedLayer(self)
-        case .geometryReader:
-            throw SwiftUISyntaxError.unsupportedLayer(self)
-        case .alignmentGuide:
-            throw SwiftUISyntaxError.unsupportedLayer(self)
         case .scrollView:
+            log("HAD SCROLL VIEW")
             throw SwiftUISyntaxError.unsupportedLayer(self) // TODO: support
+//            if self.name == .scrollView {
+            
+//            return try handleScrollView()
+//            }
+            
+            
         case .list:
             throw SwiftUISyntaxError.unsupportedLayer(self)
         case .table:
@@ -216,9 +180,7 @@
             throw SwiftUISyntaxError.unsupportedLayer(self)
         case .timelineSchedule:
             throw SwiftUISyntaxError.unsupportedLayer(self)
->>>>>>> c0323462
-            
-            
+
         // TODO: JUNE 26: handle incoming edges as well
         // Views that create a set-input as well
             
@@ -260,7 +222,7 @@
 
         // TODO: handle these? `lazyVStack` is a LayerGroup with grid orientation
         case .lazyVStack, .lazyHStack, .lazyVGrid, .lazyHGrid, .grid:
-            return nil
+            throw SwiftUISyntaxError.unsupportedLayer(self)
         }
         
         return (layerType: layerType,
