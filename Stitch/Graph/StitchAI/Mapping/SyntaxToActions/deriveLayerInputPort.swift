--- conflicted
+++ resolved
@@ -88,6 +88,14 @@
     
     // Tracks some layer ID assigned to a view
     case layerId
+    
+    // e.g. `.underline()` or `.strikethrough()` modifiers
+    case textDecoration
+    
+    // SwiftUI.aspectRatio becomes a couple different cases? fitStyle for image, width/height axis too ?
+    case aspectRatio
+    
+    case textFont
 }
 
 enum LayerInputViewModification {
@@ -194,12 +202,9 @@
         case .zIndex:
             return .simple(.zIndex)
         
-        case .foregroundColor:
+        case .foregroundColor, .backgroundColor, .tint, .accentColor:
             return .simple(.color)
 
-        case .backgroundColor:
-            return .simple(.color)
-            
         case .disabled:
             throw SwiftUISyntaxError.unsupportedViewModifier(self)
         case .background:
@@ -208,12 +213,6 @@
             throw SwiftUISyntaxError.unsupportedViewModifier(self)
         case .multilineTextAlignment:
             throw SwiftUISyntaxError.unsupportedViewModifier(self)
-<<<<<<< HEAD
-        
-=======
-        case .underline:
-            throw SwiftUISyntaxError.unsupportedViewModifier(self)
->>>>>>> bd3cd2a3
             
             // TODO: support after v1 schema
 //        case .keyboardType: return .simple(.keyboardType)
@@ -226,279 +225,251 @@
         case .color:
             return .simple(.color)
         
-            // REBASE HERE FOR IMPORTANT INFO
-            
             // `.underline()` -> `LayerInputPort.TextDecoration + TextDecoration.underline`
-            
-        case (.underline, _),
-            (.strikethrough, _):
+        case .underline, .strikethrough:
             // TODO: text decoration can be strikethrough or underline
-            return .simple(.textDecoration)
-            
-//        default:
+            return .textDecoration
+            
+        case .aspectRatio:
 //            throw SwiftUISyntaxError.unsupportedViewModifier(self)
-        case (.accentColor, _):
-            throw SwiftUISyntaxError.unsupportedViewModifier(self)
-        case (.accessibilityAction, _):
-            throw SwiftUISyntaxError.unsupportedViewModifier(self)
-        case (.accessibilityAddTraits, _):
-            throw SwiftUISyntaxError.unsupportedViewModifier(self)
-        case (.accessibilityAdjustableAction, _):
-            throw SwiftUISyntaxError.unsupportedViewModifier(self)
-        case (.accessibilityElement, _):
-            throw SwiftUISyntaxError.unsupportedViewModifier(self)
-        case (.accessibilityFocused, _):
-            throw SwiftUISyntaxError.unsupportedViewModifier(self)
-        case (.accessibilityHidden, _):
-            throw SwiftUISyntaxError.unsupportedViewModifier(self)
-        case (.accessibilityHint, _):
-            throw SwiftUISyntaxError.unsupportedViewModifier(self)
-        case (.accessibilityIdentifier, _):
-            throw SwiftUISyntaxError.unsupportedViewModifier(self)
-        case (.accessibilityInputLabels, _):
-            throw SwiftUISyntaxError.unsupportedViewModifier(self)
-        case (.accessibilityLabel, _):
-            throw SwiftUISyntaxError.unsupportedViewModifier(self)
-        case (.accessibilityRemoveTraits, _):
-            throw SwiftUISyntaxError.unsupportedViewModifier(self)
-        case (.accessibilityRepresentation, _):
-            throw SwiftUISyntaxError.unsupportedViewModifier(self)
-        case (.accessibilityScrollAction, _):
-            throw SwiftUISyntaxError.unsupportedViewModifier(self)
-        case (.accessibilityShowsLargeContentViewer, _):
-            throw SwiftUISyntaxError.unsupportedViewModifier(self)
-        case (.accessibilitySortPriority, _):
-            throw SwiftUISyntaxError.unsupportedViewModifier(self)
-        case (.allowsHitTesting, _):
-            throw SwiftUISyntaxError.unsupportedViewModifier(self)
-        case (.allowsTightening, _):
-            throw SwiftUISyntaxError.unsupportedViewModifier(self)
-        case (.animation, _):
-            throw SwiftUISyntaxError.unsupportedViewModifier(self)
-        case (.aspectRatio, _):
-            throw SwiftUISyntaxError.unsupportedViewModifier(self)
-        case (.badge, _):
-            throw SwiftUISyntaxError.unsupportedViewModifier(self)
-        case (.baselineOffset, _):
-            throw SwiftUISyntaxError.unsupportedViewModifier(self)
-        case (.bold, _):
-            throw SwiftUISyntaxError.unsupportedViewModifier(self)
-        case (.border, _):
-            throw SwiftUISyntaxError.unsupportedViewModifier(self)
-        case (.buttonStyle, _):
-            throw SwiftUISyntaxError.unsupportedViewModifier(self)
-        case (.clipShape, _):
-            throw SwiftUISyntaxError.unsupportedViewModifier(self)
-        case (.colorMultiply, _):
-            throw SwiftUISyntaxError.unsupportedViewModifier(self)
-        case (.compositingGroup, _):
-            throw SwiftUISyntaxError.unsupportedViewModifier(self)
-        case (.containerRelativeFrame, _):
-            throw SwiftUISyntaxError.unsupportedViewModifier(self)
-        case (.contentShape, _):
-            throw SwiftUISyntaxError.unsupportedViewModifier(self)
-        case (.controlSize, _):
-            throw SwiftUISyntaxError.unsupportedViewModifier(self)
-        case (.contextMenu, _):
-            throw SwiftUISyntaxError.unsupportedViewModifier(self)
-        case (.drawingGroup, _):
-            throw SwiftUISyntaxError.unsupportedViewModifier(self)
-        case (.dynamicTypeSize, _):
-            throw SwiftUISyntaxError.unsupportedViewModifier(self)
-        case (.environment, _):
-            throw SwiftUISyntaxError.unsupportedViewModifier(self)
-        case (.environmentObject, _):
-            throw SwiftUISyntaxError.unsupportedViewModifier(self)
-        case (.exclusiveGesture, _):
-            throw SwiftUISyntaxError.unsupportedViewModifier(self)
-        case (.fixedSize, _):
-            throw SwiftUISyntaxError.unsupportedViewModifier(self)
-        case (.focusable, _):
-            throw SwiftUISyntaxError.unsupportedViewModifier(self)
-        case (.focused, _):
-            throw SwiftUISyntaxError.unsupportedViewModifier(self)
-        
-        case (.fontDesign, _):
-            throw SwiftUISyntaxError.unsupportedViewModifier(self)
-        case (.fontWeight, _):
-            throw SwiftUISyntaxError.unsupportedViewModifier(self)
-            
-        case (.foregroundStyle, _):
-            throw SwiftUISyntaxError.unsupportedViewModifier(self)
-        
-        case (.gesture, _):
-            throw SwiftUISyntaxError.unsupportedViewModifier(self)
-            
-        case (.help, _):
-            throw SwiftUISyntaxError.unsupportedViewModifier(self)
-        
-        case (.highPriorityGesture, _):
-            throw SwiftUISyntaxError.unsupportedViewModifier(self)
-            
-        case (.hoverEffect, _):
-            throw SwiftUISyntaxError.unsupportedViewModifier(self)
-        
-        case (.id, _):
-            throw SwiftUISyntaxError.unsupportedViewModifier(self)
-            
-        case (.ignoresSafeArea, _):
-            throw SwiftUISyntaxError.unsupportedViewModifier(self)
-        case (.interactiveDismissDisabled, _):
-            throw SwiftUISyntaxError.unsupportedViewModifier(self)
-        
-        case (.italic, _):
-            throw SwiftUISyntaxError.unsupportedViewModifier(self)
-            
-        case (.kerning, _):
-            throw SwiftUISyntaxError.unsupportedViewModifier(self)
-        case (.layoutPriority, _):
-            throw SwiftUISyntaxError.unsupportedViewModifier(self)
-        case (.lineLimit, _):
-            throw SwiftUISyntaxError.unsupportedViewModifier(self)
-        case (.lineSpacing, _):
-            throw SwiftUISyntaxError.unsupportedViewModifier(self)
-        case (.listRowBackground, _):
-            throw SwiftUISyntaxError.unsupportedViewModifier(self)
-        case (.listRowInsets, _):
-            throw SwiftUISyntaxError.unsupportedViewModifier(self)
-        case (.listRowSeparator, _):
-            throw SwiftUISyntaxError.unsupportedViewModifier(self)
-        case (.listRowSeparatorTint, _):
-            throw SwiftUISyntaxError.unsupportedViewModifier(self)
-        case (.listSectionSeparator, _):
-            throw SwiftUISyntaxError.unsupportedViewModifier(self)
-        case (.listSectionSeparatorTint, _):
-            throw SwiftUISyntaxError.unsupportedViewModifier(self)
-        case (.listSectionSeparatorVisibility, _):
-            throw SwiftUISyntaxError.unsupportedViewModifier(self)
-        case (.listStyle, _):
-            throw SwiftUISyntaxError.unsupportedViewModifier(self)
-        case (.mask, _):
-            throw SwiftUISyntaxError.unsupportedViewModifier(self)
-        case (.matchedGeometryEffect, _):
-            throw SwiftUISyntaxError.unsupportedViewModifier(self)
-        case (.menuStyle, _):
-            throw SwiftUISyntaxError.unsupportedViewModifier(self)
-        case (.minimumScaleFactor, _):
-            throw SwiftUISyntaxError.unsupportedViewModifier(self)
-        case (.monospaced, _):
-            throw SwiftUISyntaxError.unsupportedViewModifier(self)
-        case (.monospacedDigit, _):
-            throw SwiftUISyntaxError.unsupportedViewModifier(self)
-        case (.navigationBarBackButtonHidden, _):
-            throw SwiftUISyntaxError.unsupportedViewModifier(self)
-        case (.navigationBarHidden, _):
-            throw SwiftUISyntaxError.unsupportedViewModifier(self)
-        case (.navigationBarItems, _):
-            throw SwiftUISyntaxError.unsupportedViewModifier(self)
-        case (.navigationBarTitle, _):
-            throw SwiftUISyntaxError.unsupportedViewModifier(self)
-        case (.navigationBarTitleDisplayMode, _):
-            throw SwiftUISyntaxError.unsupportedViewModifier(self)
-        case (.navigationDestination, _):
-            throw SwiftUISyntaxError.unsupportedViewModifier(self)
-        case (.navigationTitle, _):
-            throw SwiftUISyntaxError.unsupportedViewModifier(self)
-        case (.onAppear, _):
-            throw SwiftUISyntaxError.unsupportedViewModifier(self)
-        case (.onChange, _):
-            throw SwiftUISyntaxError.unsupportedViewModifier(self)
-        case (.onDisappear, _):
-            throw SwiftUISyntaxError.unsupportedViewModifier(self)
-        case (.onDrag, _):
-            throw SwiftUISyntaxError.unsupportedViewModifier(self)
-        case (.onDrop, _):
-            throw SwiftUISyntaxError.unsupportedViewModifier(self)
-        case (.onHover, _):
-            throw SwiftUISyntaxError.unsupportedViewModifier(self)
-        case (.onLongPressGesture, _):
-            throw SwiftUISyntaxError.unsupportedViewModifier(self)
-        case (.onSubmit, _):
-            throw SwiftUISyntaxError.unsupportedViewModifier(self)
-        case (.onTapGesture, _):
-            throw SwiftUISyntaxError.unsupportedViewModifier(self)
-        case (.overlay, _):
-            throw SwiftUISyntaxError.unsupportedViewModifier(self)
-        case (.preferredColorScheme, _):
-            throw SwiftUISyntaxError.unsupportedViewModifier(self)
-        case (.presentationCornerRadius, _):
-            throw SwiftUISyntaxError.unsupportedViewModifier(self)
-        case (.presentationDetents, _):
-            throw SwiftUISyntaxError.unsupportedViewModifier(self)
-        case (.progressViewStyle, _):
-            throw SwiftUISyntaxError.unsupportedViewModifier(self)
-        case (.projectionEffect, _):
-            throw SwiftUISyntaxError.unsupportedViewModifier(self)
-        case (.redacted, _):
-            throw SwiftUISyntaxError.unsupportedViewModifier(self)
-        case (.refreshable, _):
-            throw SwiftUISyntaxError.unsupportedViewModifier(self)
-        case (.safeAreaInset, _):
-            throw SwiftUISyntaxError.unsupportedViewModifier(self)
-        case (.scrollClipDisabled, _):
-            throw SwiftUISyntaxError.unsupportedViewModifier(self)
-        case (.scrollDisabled, _):
-            throw SwiftUISyntaxError.unsupportedViewModifier(self)
-        case (.scrollDismissesKeyboard, _):
-            throw SwiftUISyntaxError.unsupportedViewModifier(self)
-        case (.scrollIndicators, _):
-            throw SwiftUISyntaxError.unsupportedViewModifier(self)
-        case (.scrollTargetBehavior, _):
-            throw SwiftUISyntaxError.unsupportedViewModifier(self)
-        case (.searchable, _):
-            throw SwiftUISyntaxError.unsupportedViewModifier(self)
-        case (.sensoryFeedback, _):
-            throw SwiftUISyntaxError.unsupportedViewModifier(self)
-        case (.shadow, _):
-            throw SwiftUISyntaxError.unsupportedViewModifier(self)
-        case (.simultaneousGesture, _):
-            throw SwiftUISyntaxError.unsupportedViewModifier(self)
-        case (.sliderStyle, _):
-            throw SwiftUISyntaxError.unsupportedViewModifier(self)
-        case (.smallCaps, _):
-            throw SwiftUISyntaxError.unsupportedViewModifier(self)
-                    
-        case (.submitLabel, _):
-            throw SwiftUISyntaxError.unsupportedViewModifier(self)
-        case (.swipeActions, _):
-            throw SwiftUISyntaxError.unsupportedViewModifier(self)
-        case (.symbolEffect, _):
-            throw SwiftUISyntaxError.unsupportedViewModifier(self)
-        case (.symbolRenderingMode, _):
-            throw SwiftUISyntaxError.unsupportedViewModifier(self)
-        case (.tableStyle, _):
-            throw SwiftUISyntaxError.unsupportedViewModifier(self)
-        case (.task, _):
-            throw SwiftUISyntaxError.unsupportedViewModifier(self)
-        case (.textCase, _):
-            throw SwiftUISyntaxError.unsupportedViewModifier(self)
-        case (.textContentType, _):
-            throw SwiftUISyntaxError.unsupportedViewModifier(self)
-        case (.textFieldStyle, _):
-            throw SwiftUISyntaxError.unsupportedViewModifier(self)
-        
-        case (.textInputAutocapitalization, _):
-            
-            throw SwiftUISyntaxError.unsupportedViewModifier(self)
-            
-        case (.textSelection, _):
-            throw SwiftUISyntaxError.unsupportedViewModifier(self)
-        case (.tint, _):
-            throw SwiftUISyntaxError.unsupportedViewModifier(self)
-        case (.toggleStyle, _):
-            throw SwiftUISyntaxError.unsupportedViewModifier(self)
-        case (.toolbar, _):
-            throw SwiftUISyntaxError.unsupportedViewModifier(self)
-        case (.tracking, _):
-            throw SwiftUISyntaxError.unsupportedViewModifier(self)
-        case (.transformEffect, _):
-            throw SwiftUISyntaxError.unsupportedViewModifier(self)
-        case (.transition, _):
-            throw SwiftUISyntaxError.unsupportedViewModifier(self)
-        case (.truncationMode, _):
-            throw SwiftUISyntaxError.unsupportedViewModifier(self)
-        case (.uppercaseSmallCaps, _):
-            throw SwiftUISyntaxError.unsupportedViewModifier(self)
+            return .aspectRatio
+        
+            // TODO: this is a text case
+        case .bold,
+                .fontDesign,
+                .fontWeight,
+                .monospacedDigit,
+                .monospaced:
+            return .textFont
+            
+            // MARK: Could be implemented someday?
+        case .textCase,
+                .textContentType,
+                .textFieldStyle,
+                .textInputAutocapitalization,
+                .textSelection:
+            throw SwiftUISyntaxError.unsupportedViewModifier(self)
+            
+            
+            // text / text field
+        case .lineLimit:
+            throw SwiftUISyntaxError.unsupportedViewModifier(self)
+        case .lineSpacing:
+            throw SwiftUISyntaxError.unsupportedViewModifier(self)
+        case .truncationMode:
+            throw SwiftUISyntaxError.unsupportedViewModifier(self)
+        case .uppercaseSmallCaps:
+            throw SwiftUISyntaxError.unsupportedViewModifier(self)
+            
+            // MARK: accessibility
+        case .accessibilityAction,
+                .accessibilityAddTraits,
+                .accessibilityAdjustableAction,
+                .accessibilityElement,
+                .accessibilityFocused,
+                .accessibilityHidden,
+                .accessibilityHint,
+                .accessibilityIdentifier,
+                .accessibilityInputLabels,
+                .accessibilityLabel,
+                .accessibilityRemoveTraits,
+                .accessibilityRepresentation,
+                .accessibilityScrollAction,
+                .accessibilityShowsLargeContentViewer,
+                .accessibilitySortPriority:
+            throw SwiftUISyntaxError.unsupportedViewModifier(self)
+            
+            // Scroll
+            case .scrollClipDisabled:
+                throw SwiftUISyntaxError.unsupportedViewModifier(self)
+            case .scrollDisabled:
+                throw SwiftUISyntaxError.unsupportedViewModifier(self)
+            case .scrollDismissesKeyboard:
+                throw SwiftUISyntaxError.unsupportedViewModifier(self)
+            case .scrollIndicators:
+                throw SwiftUISyntaxError.unsupportedViewModifier(self)
+            case .scrollTargetBehavior:
+                throw SwiftUISyntaxError.unsupportedViewModifier(self)
+            
+            // Lists
+        case .listRowBackground,
+                .listRowInsets,
+                .listRowSeparator,
+                .listRowSeparatorTint,
+                .listSectionSeparator,
+                .listSectionSeparatorTint,
+                .listSectionSeparatorVisibility,
+                .listStyle:
+            throw SwiftUISyntaxError.unsupportedViewModifier(self)
+            
+            
+        case .allowsHitTesting:
+            throw SwiftUISyntaxError.unsupportedViewModifier(self)
+        case .allowsTightening:
+            throw SwiftUISyntaxError.unsupportedViewModifier(self)
+        case .animation:
+            throw SwiftUISyntaxError.unsupportedViewModifier(self)
+        case .badge:
+            throw SwiftUISyntaxError.unsupportedViewModifier(self)
+        case .baselineOffset:
+            throw SwiftUISyntaxError.unsupportedViewModifier(self)
+        case .border:
+            throw SwiftUISyntaxError.unsupportedViewModifier(self)
+        case .buttonStyle:
+            throw SwiftUISyntaxError.unsupportedViewModifier(self)
+        case .clipShape:
+            throw SwiftUISyntaxError.unsupportedViewModifier(self)
+        case .colorMultiply:
+            throw SwiftUISyntaxError.unsupportedViewModifier(self)
+        case .compositingGroup:
+            throw SwiftUISyntaxError.unsupportedViewModifier(self)
+        case .containerRelativeFrame:
+            throw SwiftUISyntaxError.unsupportedViewModifier(self)
+        case .contentShape:
+            throw SwiftUISyntaxError.unsupportedViewModifier(self)
+        case .controlSize:
+            throw SwiftUISyntaxError.unsupportedViewModifier(self)
+        case .contextMenu:
+            throw SwiftUISyntaxError.unsupportedViewModifier(self)
+        case .drawingGroup:
+            throw SwiftUISyntaxError.unsupportedViewModifier(self)
+        case .dynamicTypeSize:
+            throw SwiftUISyntaxError.unsupportedViewModifier(self)
+        case .environment:
+            throw SwiftUISyntaxError.unsupportedViewModifier(self)
+        case .environmentObject:
+            throw SwiftUISyntaxError.unsupportedViewModifier(self)
+        case .exclusiveGesture:
+            throw SwiftUISyntaxError.unsupportedViewModifier(self)
+        case .fixedSize:
+            throw SwiftUISyntaxError.unsupportedViewModifier(self)
+        case .focusable:
+            throw SwiftUISyntaxError.unsupportedViewModifier(self)
+        case .focused:
+            throw SwiftUISyntaxError.unsupportedViewModifier(self)
+        case .foregroundStyle:
+            throw SwiftUISyntaxError.unsupportedViewModifier(self)
+        case .gesture:
+            throw SwiftUISyntaxError.unsupportedViewModifier(self)
+        case .help:
+            throw SwiftUISyntaxError.unsupportedViewModifier(self)
+        case .highPriorityGesture:
+            throw SwiftUISyntaxError.unsupportedViewModifier(self)
+        case .hoverEffect:
+            throw SwiftUISyntaxError.unsupportedViewModifier(self)
+        case .id:
+            throw SwiftUISyntaxError.unsupportedViewModifier(self)
+        case .ignoresSafeArea:
+            throw SwiftUISyntaxError.unsupportedViewModifier(self)
+        case .interactiveDismissDisabled:
+            throw SwiftUISyntaxError.unsupportedViewModifier(self)
+        case .italic:
+            throw SwiftUISyntaxError.unsupportedViewModifier(self)
+        case .kerning:
+            throw SwiftUISyntaxError.unsupportedViewModifier(self)
+        case .layoutPriority:
+            throw SwiftUISyntaxError.unsupportedViewModifier(self)
+
+        
+        case .mask:
+            throw SwiftUISyntaxError.unsupportedViewModifier(self)
+        
+        case .matchedGeometryEffect:
+            throw SwiftUISyntaxError.unsupportedViewModifier(self)
+        
+        case .menuStyle:
+            throw SwiftUISyntaxError.unsupportedViewModifier(self)
+        case .minimumScaleFactor:
+            throw SwiftUISyntaxError.unsupportedViewModifier(self)
+        case .navigationBarBackButtonHidden:
+            throw SwiftUISyntaxError.unsupportedViewModifier(self)
+        case .navigationBarHidden:
+            throw SwiftUISyntaxError.unsupportedViewModifier(self)
+        case .navigationBarItems:
+            throw SwiftUISyntaxError.unsupportedViewModifier(self)
+        case .navigationBarTitle:
+            throw SwiftUISyntaxError.unsupportedViewModifier(self)
+        case .navigationBarTitleDisplayMode:
+            throw SwiftUISyntaxError.unsupportedViewModifier(self)
+        case .navigationDestination:
+            throw SwiftUISyntaxError.unsupportedViewModifier(self)
+        case .navigationTitle:
+            throw SwiftUISyntaxError.unsupportedViewModifier(self)
+        case .onAppear:
+            throw SwiftUISyntaxError.unsupportedViewModifier(self)
+        case .onChange:
+            throw SwiftUISyntaxError.unsupportedViewModifier(self)
+        case .onDisappear:
+            throw SwiftUISyntaxError.unsupportedViewModifier(self)
+        case .onDrag:
+            throw SwiftUISyntaxError.unsupportedViewModifier(self)
+        case .onDrop:
+            throw SwiftUISyntaxError.unsupportedViewModifier(self)
+        case .onHover:
+            throw SwiftUISyntaxError.unsupportedViewModifier(self)
+        case .onLongPressGesture:
+            throw SwiftUISyntaxError.unsupportedViewModifier(self)
+        case .onSubmit:
+            throw SwiftUISyntaxError.unsupportedViewModifier(self)
+        case .onTapGesture:
+            throw SwiftUISyntaxError.unsupportedViewModifier(self)
+        case .overlay:
+            throw SwiftUISyntaxError.unsupportedViewModifier(self)
+        case .preferredColorScheme:
+            throw SwiftUISyntaxError.unsupportedViewModifier(self)
+        case .presentationCornerRadius:
+            throw SwiftUISyntaxError.unsupportedViewModifier(self)
+        case .presentationDetents:
+            throw SwiftUISyntaxError.unsupportedViewModifier(self)
+        case .progressViewStyle:
+            throw SwiftUISyntaxError.unsupportedViewModifier(self)
+        case .projectionEffect:
+            throw SwiftUISyntaxError.unsupportedViewModifier(self)
+        case .redacted:
+            throw SwiftUISyntaxError.unsupportedViewModifier(self)
+        case .refreshable:
+            throw SwiftUISyntaxError.unsupportedViewModifier(self)
+        case .safeAreaInset:
+            throw SwiftUISyntaxError.unsupportedViewModifier(self)
+        case .searchable:
+            throw SwiftUISyntaxError.unsupportedViewModifier(self)
+        case .sensoryFeedback:
+            throw SwiftUISyntaxError.unsupportedViewModifier(self)
+        case .shadow:
+            throw SwiftUISyntaxError.unsupportedViewModifier(self)
+        case .simultaneousGesture:
+            throw SwiftUISyntaxError.unsupportedViewModifier(self)
+        case .sliderStyle:
+            throw SwiftUISyntaxError.unsupportedViewModifier(self)
+        case .smallCaps:
+            throw SwiftUISyntaxError.unsupportedViewModifier(self)
+        case .submitLabel:
+            throw SwiftUISyntaxError.unsupportedViewModifier(self)
+        case .swipeActions:
+            throw SwiftUISyntaxError.unsupportedViewModifier(self)
+        case .symbolEffect:
+            throw SwiftUISyntaxError.unsupportedViewModifier(self)
+        case .symbolRenderingMode:
+            throw SwiftUISyntaxError.unsupportedViewModifier(self)
+        case .tableStyle:
+            throw SwiftUISyntaxError.unsupportedViewModifier(self)
+        
+        // Probably never will be implemented?
+        case .task:
+            throw SwiftUISyntaxError.unsupportedViewModifier(self)
+    
+
+        case .toggleStyle:
+            throw SwiftUISyntaxError.unsupportedViewModifier(self)
+        case .toolbar:
+            throw SwiftUISyntaxError.unsupportedViewModifier(self)
+        case .tracking:
+            throw SwiftUISyntaxError.unsupportedViewModifier(self)
+        case .transformEffect:
+            throw SwiftUISyntaxError.unsupportedViewModifier(self)
+        case .transition:
+            throw SwiftUISyntaxError.unsupportedViewModifier(self)
+
         }
     }
 }
