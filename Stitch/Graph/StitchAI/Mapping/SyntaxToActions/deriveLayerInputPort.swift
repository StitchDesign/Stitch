--- conflicted
+++ resolved
@@ -52,13 +52,6 @@
             // e.g. `Rectangle()`, `Ellipse`,
             // i.e. there's no constructor argument at all
             return nil
-<<<<<<< HEAD
-            
-        case (.unsupported, _):
-            log("had unsupported label for label \(label) and value \(firstValue)")
-            return nil
-=======
->>>>>>> c0323462
         }
     }
     
