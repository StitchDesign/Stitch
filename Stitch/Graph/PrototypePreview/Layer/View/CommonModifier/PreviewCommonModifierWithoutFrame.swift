//
//  PreviewCommonModifierWithoutFrame.swift
//  Stitch
//
//  Created by Elliot Boschwitz on 6/13/24.
//

import Foundation
import SwiftUI
import StitchSchemaKit

// Note: used by many but not all layers; e.g. Group Layer does not use this
struct PreviewCommonModifierWithoutFrame: ViewModifier {

    @Bindable var graph: GraphState
    @Bindable var layerViewModel: LayerViewModel
    let isPinnedViewRendering: Bool
    let interactiveLayer: InteractiveLayer
    
    let position: StitchPosition
    let rotationX: CGFloat
    let rotationY: CGFloat
    let rotationZ: CGFloat
    let size: LayerSize
    
    // let this default to .zero, since only the Toggle Switch (and Progress Indicator?) need non-zero min-drag-distances
    var minimumDragDistance: Double = .zero
    
    let scale: Double
    let anchoring: Anchoring
    let blurRadius: CGFloat
    let blendMode: StitchBlendMode
    let brightness: Double
    let colorInvert: Bool
    let contrast: Double
    let hueRotation: Double
    let saturation: Double
    let pivot: Anchoring
    
    let shadowColor: Color
    let shadowOpacity: CGFloat
    let shadowRadius: CGFloat
    let shadowOffset: StitchPosition
    
    var isForShapeLayer: Bool = false
    
    // TODO: can you just use the layerViewModel.readSize ?
    var sizeForAnchoringAndGestures: CGSize {
        size.asCGSize(parentSize)
    }
    
    // Assumes parentSize has already been scaled etc.
    let parentSize: CGSize
    let parentDisablesPosition: Bool

    var stroke: LayerStrokeData {
        // shape layers will already have had their strokes applied
        isForShapeLayer ? .defaultEmptyStroke : layerViewModel.getLayerStrokeData()
    }
    
    var pos: StitchPosition {
        adjustPosition(
            size: layerViewModel.readSize,
            position: position,
            anchor: anchoring,
            parentSize: parentSize)
    }
    
    
    func body(content: Content) -> some View {

        return content
        
        // Margin input comes *after* `.frame`
        // Should be applied before layer-effects, rotation etc.?
            .modifier(LayerPaddingModifier(padding: layerViewModel.layerMargin.getPadding ?? .defaultPadding))
        
        // TODO: How do layer-padding and layer-margin inputs affect stroke ?
            .modifier(ApplyStroke(
                viewModel: layerViewModel,
                isPinnedViewRendering: isPinnedViewRendering,
                stroke: stroke))
        
            .modifier(PreviewLayerEffectsModifier(
                blurRadius: blurRadius,
                blendMode: blendMode,
                brightness: brightness,
                colorInvert: colorInvert,
                contrast: contrast,
                hueRotation: hueRotation,
                saturation: saturation))
        
        // Doesn't matter whether SwiftUI .shadow modifier comes before or after .scaleEffect, .position, etc. ?
            .modifier(PreviewShadowModifier(
                shadowColor: shadowColor,
                shadowOpacity: shadowOpacity,
                shadowRadius: shadowRadius,
                shadowOffset: shadowOffset))
        
        // should be BEFORE .scale, .position, .offset and .rotation, so that border can be affected by those changes; but AFTER layer-effects, so that e.g. masking or blur does
            .modifier(PreviewSidebarHighlightModifier(
                viewModel: layerViewModel,
                isPinnedViewRendering: isPinnedViewRendering,
                nodeId: interactiveLayer.id.layerNodeId,
                highlightedSidebarLayers: graph.graphUI.highlightedSidebarLayers,
                scale: scale))
        
            .modifier(PreviewLayerRotationModifier(
                graph: graph,
                viewModel: layerViewModel,
                isPinnedViewRendering: isPinnedViewRendering,
                rotationX: rotationX,
                rotationY: rotationY,
                rotationZ: rotationZ))
        
            .scaleEffect(CGFloat(scale),
                         anchor: pivot.toPivot)
                
            .modifier(PreviewCommonPositionModifier(
                graph: graph,
                viewModel: layerViewModel,
                isPinnedViewRendering: isPinnedViewRendering,
<<<<<<< HEAD
                parentDisablesPosition: parentDisablesPosition, 
=======
                parentDisablesPosition: parentDisablesPosition,
>>>>>>> 83635147
                parentSize: parentSize,
                pos: pos))
                
        //  SwiftUI gestures must come AFTER the .position modifier
            .modifier(PreviewWindowElementSwiftUIGestures(
                graph: graph,
                interactiveLayer: interactiveLayer,
                position: position,
                pos: pos,
                size: sizeForAnchoringAndGestures,
                parentSize: parentSize,
                minimumDragDistance: minimumDragDistance))
    }
}
<|MERGE_RESOLUTION|>--- conflicted
+++ resolved
@@ -120,11 +120,7 @@
                 graph: graph,
                 viewModel: layerViewModel,
                 isPinnedViewRendering: isPinnedViewRendering,
-<<<<<<< HEAD
-                parentDisablesPosition: parentDisablesPosition, 
-=======
                 parentDisablesPosition: parentDisablesPosition,
->>>>>>> 83635147
                 parentSize: parentSize,
                 pos: pos))
                 
