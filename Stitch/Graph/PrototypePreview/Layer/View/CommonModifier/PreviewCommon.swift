//
//  PreviewCommon.swift
//  prototype
//
//  Created by Christian J Clampitt on 5/14/21.
//

import SwiftUI
import StitchSchemaKit

// Note: used by many but not all layers; e.g. Group Layer does not use this
struct PreviewCommonModifier: ViewModifier {

    @Bindable var graph: GraphState
    @Bindable var layerViewModel: LayerViewModel
    let isPinnedViewRendering: Bool
    let interactiveLayer: InteractiveLayer
    let position: CGSize
    let rotationX: CGFloat
    let rotationY: CGFloat
    let rotationZ: CGFloat
    
//    let aspectRatio: AspectRatioData?  = nil
    let constraint: LengthDimension? = nil // No longer uses?
    
    // should receive LayerSize, so can use `nil` for a .frame dimension when we have LayerDimension.fill/grow
    let size: LayerSize
    
    // Overidden in a handful of cases, e.g. the PreviewSwitchLayer
    var minimumDragDistance: Double = DEFAULT_MINIMUM_DRAG_DISTANCE
    
    let scale: Double
    let anchoring: Anchoring
    let blurRadius: CGFloat
    let blendMode: StitchBlendMode
    let brightness: Double
    let colorInvert: Bool
    let contrast: Double
    let hueRotation: Double
    let saturation: Double
    let pivot: Anchoring
    
    let shadowColor: Color
    let shadowOpacity: CGFloat
    let shadowRadius: CGFloat
    let shadowOffset: StitchPosition
    
    var isForShapeLayer: Bool = false
    
    // Assumes parentSize has already been scaled etc.
    let parentSize: CGSize
    let parentDisablesPosition: Bool

    // Only Text layers have their own alignment,
    // based on text alignment and vertical alignment.
    // Other views default to .center
    var frameAlignment: Alignment = .center

    var clipForMapLayerProjetThumbnailCreation: Bool = false
    
    func body(content: Content) -> some View {

        content
            .modifier(PreviewCommonSizeModifier(
                viewModel: layerViewModel, 
                isPinnedViewRendering: isPinnedViewRendering,
<<<<<<< HEAD
=======
                pinMap: graph.graphUI.pinMap,
>>>>>>> 3aa57b7a
                aspectRatio: layerViewModel.getAspectRatioData(),
                size: size,
                minWidth: layerViewModel.getMinWidth,
                maxWidth: layerViewModel.getMaxWidth,
                minHeight: layerViewModel.getMinHeight,
                maxHeight: layerViewModel.getMaxHeight,
                parentSize: parentSize,
                sizingScenario: layerViewModel.getSizingScenario,
                frameAlignment: frameAlignment))
        
            // Only for MapLayer, specifically for thumbnail-creation edge case
            .modifier(ClippedModifier(
                isClipped: clipForMapLayerProjetThumbnailCreation,
                // no clipping for map
                cornerRadius: .zero))

            .modifier(PreviewCommonModifierWithoutFrame(
                graph: graph,
                layerViewModel: layerViewModel,
                isPinnedViewRendering: isPinnedViewRendering,
                interactiveLayer: interactiveLayer,
                position: position,
                rotationX: rotationX,
                rotationY: rotationY,
                rotationZ: rotationZ,
                // actual calculated size at which we're displaying the image
                size: size,
                minimumDragDistance: minimumDragDistance,
                scale: scale,
                anchoring: anchoring,
                blurRadius: blurRadius,
                blendMode: blendMode,
                brightness: brightness,
                colorInvert: colorInvert,
                contrast: contrast,
                hueRotation: hueRotation,
                saturation: saturation,
                pivot: pivot,
                shadowColor: shadowColor,
                shadowOpacity: shadowOpacity,
                shadowRadius: shadowRadius,
                shadowOffset: shadowOffset,
                isForShapeLayer: isForShapeLayer,
                parentSize: parentSize,
                parentDisablesPosition: parentDisablesPosition))
    }
}

struct PreviewCommonView_REPL: View {

    let windowSize = CGSize(width: 390, height: 844)

    var scale: CGFloat = 0.4

    //    var anchoring: Anchoring = .topLeft
    //    var anchoring: Anchoring = .center
    //    var anchoring: Anchoring = .topRight
    var anchoring: Anchoring = .bottomCenter

    var size: CGSize {
        CGSize(width: 800, height: 800)
    }

    var scaledSize: CGSize {
        size.scaleBy(scale)
    }

    //    var position: StitchPosition = .zero
    //    var position: StitchPosition = .init(width: 0, height: 422)
    var position: StitchPosition = .init(width: 0, height: -422)

    // 422 * 0.4
    var scaledPosition: StitchPosition {
        position.scaleBy(scale)
    }

    var pos: StitchPosition {
        adjustPosition(
            size: scaledSize,
            position: position,
            anchor: anchoring,
            parentSize: windowSize)
    }

    var body: some View {
        ZStack { // mock preview window
            Color.white.zIndex(-1) // mock background

            Rectangle().fill(.blue.opacity(0.5))
                .frame(width: size.width,
                       height: size.height,
                       // ALWAYS CENTER, regardless of anchoring;
                       alignment: .center)
                .scaleEffect(CGFloat(scale))
                .position(x: pos.width, y: pos.height)

        }
        .frame(windowSize)
        .border(.red, width: 4)
    }
}

struct PreviewCommonView_Previews: PreviewProvider {
    static var previews: some View {
        PreviewCommonView_REPL()
    }
}<|MERGE_RESOLUTION|>--- conflicted
+++ resolved
@@ -64,10 +64,7 @@
             .modifier(PreviewCommonSizeModifier(
                 viewModel: layerViewModel, 
                 isPinnedViewRendering: isPinnedViewRendering,
-<<<<<<< HEAD
-=======
                 pinMap: graph.graphUI.pinMap,
->>>>>>> 3aa57b7a
                 aspectRatio: layerViewModel.getAspectRatioData(),
                 size: size,
                 minWidth: layerViewModel.getMinWidth,
