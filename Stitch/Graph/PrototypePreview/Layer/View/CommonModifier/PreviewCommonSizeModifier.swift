--- conflicted
+++ resolved
@@ -46,12 +46,7 @@
     
     @Bindable var viewModel: LayerViewModel
     let isPinnedViewRendering: Bool
-<<<<<<< HEAD
-=======
-    
-    let pinMap: PinMap
->>>>>>> 3aa57b7a
-    
+    let pinMap: PinMap    
     let aspectRatio: AspectRatioData
     let size: LayerSize
     
@@ -147,12 +142,8 @@
             // Does it matter whether this is applied before or after the other GR in LayerSizeReader?
                 .modifier(PreviewWindowCoordinateSpaceReader(
                     viewModel: viewModel,
-<<<<<<< HEAD
-                    isPinnedViewRendering: isPinnedViewRendering))
-=======
                     isPinnedViewRendering: isPinnedViewRendering,
                     pinMap: pinMap))
->>>>>>> 3aa57b7a
             
         case .constrainHeight:
             // logInView("case .constrainHeight")
@@ -175,12 +166,8 @@
                 .modifier(LayerSizeReader(viewModel: viewModel))
                 .modifier(PreviewWindowCoordinateSpaceReader(
                     viewModel: viewModel,
-<<<<<<< HEAD
-                    isPinnedViewRendering: isPinnedViewRendering))
-=======
                     isPinnedViewRendering: isPinnedViewRendering,
                     pinMap: pinMap))
->>>>>>> 3aa57b7a
                         
         case .constrainWidth:
             // logInView("case .constrainWidth")
@@ -203,12 +190,8 @@
                 .modifier(LayerSizeReader(viewModel: viewModel))
                 .modifier(PreviewWindowCoordinateSpaceReader(
                     viewModel: viewModel,
-<<<<<<< HEAD
-                    isPinnedViewRendering: isPinnedViewRendering))
-=======
                     isPinnedViewRendering: isPinnedViewRendering,
                     pinMap: pinMap))
->>>>>>> 3aa57b7a
         }
     }
 }