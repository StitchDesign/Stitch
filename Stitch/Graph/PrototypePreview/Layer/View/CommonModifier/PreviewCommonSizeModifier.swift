--- conflicted
+++ resolved
@@ -46,13 +46,7 @@
     
     @Bindable var viewModel: LayerViewModel
     let isPinnedViewRendering: Bool
-<<<<<<< HEAD
-    let pinMap: PinMap    
-=======
-    
     let pinMap: RootPinMap
-    
->>>>>>> 66ba0010
     let aspectRatio: AspectRatioData
     let size: LayerSize
     
