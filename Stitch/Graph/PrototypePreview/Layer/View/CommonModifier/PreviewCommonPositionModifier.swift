//
//  PreviewCommonPositionModifier.swift
//  Stitch
//
//  Created by Elliot Boschwitz on 6/13/24.
//

import Foundation
import SwiftUI
import StitchSchemaKit


struct PreviewCommonPositionModifier: ViewModifier {
    
    // Needed so that Pinned View A can retrieve View B's position, size, center and Ghost View A's
    @Bindable var graph: GraphState
    
    /*
    Need more information for pinning.
     
     PinnedViewA -- always lives at top-level; position determined by ViewB's + pinAnchor
     GhostViewA -- used to read the parent-affected size etc.
     ViewB -- no changes
     */
    @Bindable var viewModel: LayerViewModel
    
    let isPinnedViewRendering: Bool
    
    // Is this view a child of a group that uses HStack, VStack or Grid? If so, we ignore this view's position.
    // TODO: use .offset instead of .position when layer is a child
    let parentDisablesPosition: Bool
    
    let parentSize: CGSize

    // Position already adjusted by anchoring
    
    // NOTE: for a pinned view, `pos` will be something adjusted to the pinReceiver's anchoring, size and position
    
    var pos: StitchPosition
<<<<<<< HEAD
    
    var isGhostView: Bool {
        viewModel.isPinnedView && !isPinnedViewRendering
    }
    
=======

>>>>>>> 83635147
    var isPinnedView: Bool {
        viewModel.isPinnedView && isPinnedViewRendering
    }

    func body(content: Content) -> some View {
        
        // The PinnedView rendering of a layer relies on information about the layer it is pinned to.
        if isPinnedView,
           let pinReceiverData = getPinReceiverData(for: viewModel, from: graph) {
            
             // logInView("PreviewCommonPositionModifier: view model \(viewModel.layer) \(viewModel.id) is pinned and had pin receiver")
            
            let pinPos = getPinnedViewPosition(pinnedLayerViewModel: viewModel,
                                               pinReceiverData: pinReceiverData)
            
            // Ghost view equivalent of pin view passes position info for calculating
            // final position location
            let ghostViewPosition = self.viewModel.readMidPosition
            let pinPositionOffset = pinPos - ghostViewPosition
            
            // Input value of pin offset
            let pinOffset: CGSize = viewModel.pinOffset.getSize?.asCGSize ?? .zero
            
             // logInView("PreviewCommonPositionModifier: pinPos: \(pinPos)")
             // logInView("PreviewCommonPositionModifier: pinOffset: \(pinOffset)")
            
            positioningView(content)
                .offset(x: pinPositionOffset.x, y: pinPositionOffset.y)
                .offset(x: pinOffset.width, y: pinOffset.height)
            
        } else {
            positioningView(content)
        }
    }
    
    @ViewBuilder func positioningView(_ content: Content) -> some View {
        // logInView("PreviewCommonPositionModifier: regular: \(viewModel.layer)")
        
        if parentDisablesPosition {
<<<<<<< HEAD
            let offset = viewModel.offsetInGroup.getSize?.asCGSize(parentSize) ?? .zero
                content
                    .offset(x: offset.width, y: offset.height)
        } else {
            content
                .position(x: pos.x, y: pos.y)
=======
//            let offset = viewModel.offsetInGroup.getSize?.asCGSize(parentSize) ?? .zero
            content
//                .offset(x: offset.width, y: offset.height)
                .offset(x: viewModel.offsetInGroup.width,
                        y: viewModel.offsetInGroup.height)
        } else {
            content
                .position(x: pos.width, y: pos.height)
>>>>>>> 83635147
        }
    }
}

//struct PreviewCommonPositionModifier: ViewModifier {
//    
//    // Is this view a child of a group that uses HStack, VStack or Grid? If so, we ignore this view's position.
//    // TODO: use .offset instead of .position when layer is a child
//    let parentDisablesPosition: Bool
//
//    // Position already adjusted by anchoring
//    var pos: StitchPosition
//    
//    func body(content: Content) -> some View {
//        if parentDisablesPosition {
//            content
//        } else {
//            content
//                .position(x: pos.width, y: pos.height)
//        }
//    }
//}<|MERGE_RESOLUTION|>--- conflicted
+++ resolved
@@ -37,15 +37,6 @@
     // NOTE: for a pinned view, `pos` will be something adjusted to the pinReceiver's anchoring, size and position
     
     var pos: StitchPosition
-<<<<<<< HEAD
-    
-    var isGhostView: Bool {
-        viewModel.isPinnedView && !isPinnedViewRendering
-    }
-    
-=======
-
->>>>>>> 83635147
     var isPinnedView: Bool {
         viewModel.isPinnedView && isPinnedViewRendering
     }
@@ -85,23 +76,12 @@
         // logInView("PreviewCommonPositionModifier: regular: \(viewModel.layer)")
         
         if parentDisablesPosition {
-<<<<<<< HEAD
-            let offset = viewModel.offsetInGroup.getSize?.asCGSize(parentSize) ?? .zero
-                content
-                    .offset(x: offset.width, y: offset.height)
+           let offset = viewModel.offsetInGroup.getSize?.asCGSize(parentSize) ?? .zero
+            content
+               .offset(x: offset.width, y: offset.height)
         } else {
             content
                 .position(x: pos.x, y: pos.y)
-=======
-//            let offset = viewModel.offsetInGroup.getSize?.asCGSize(parentSize) ?? .zero
-            content
-//                .offset(x: offset.width, y: offset.height)
-                .offset(x: viewModel.offsetInGroup.width,
-                        y: viewModel.offsetInGroup.height)
-        } else {
-            content
-                .position(x: pos.width, y: pos.height)
->>>>>>> 83635147
         }
     }
 }
