//
//  PreviewCommonPositionModifier.swift
//  Stitch
//
//  Created by Elliot Boschwitz on 6/13/24.
//

import Foundation
import SwiftUI
import StitchSchemaKit


struct PreviewCommonPositionModifier: ViewModifier {
    
    // Needed so that Pinned View A can retrieve View B's position, size, center and Ghost View A's
    @Bindable var graph: GraphState
    
    /*
    Need more information for pinning.
     
     PinnedViewA -- always lives at top-level; position determined by ViewB's + pinAnchor
     GhostViewA -- used to read the parent-affected size etc.
     ViewB -- no changes
     */
    @Bindable var viewModel: LayerViewModel
    
    let isPinnedViewRendering: Bool
    
    // Is this view a child of a group that uses HStack, VStack or Grid? If so, we ignore this view's position.
    // TODO: use .offset instead of .position when layer is a child
    let parentDisablesPosition: Bool
    
    let parentSize: CGSize

    // Position already adjusted by anchoring
    
    // NOTE: for a pinned view, `pos` will be something adjusted to the pinReceiver's anchoring, size and position
    
    var pos: StitchPosition
<<<<<<< HEAD
                  
    var isPinned: Bool {
        viewModel.isPinned.getBool ?? false
    }
=======
>>>>>>> 66ba0010
    
    var isGhostView: Bool {
        viewModel.isPinnedView && !isPinnedViewRendering
    }
    
    var isPinnedView: Bool {
        viewModel.isPinnedView && isPinnedViewRendering
    }

    func body(content: Content) -> some View {
        
        // The PinnedView rendering of a layer relies on information about the layer it is pinned to.
        if isPinnedView,
           let pinReceiverData = getPinReceiverData(for: viewModel, from: graph) {
            
             // logInView("PreviewCommonPositionModifier: view model \(viewModel.layer) \(viewModel.id) is pinned and had pin receiver")
            
            let pinPos = getPinnedViewPosition(pinnedLayerViewModel: viewModel,
                                               pinReceiverData: pinReceiverData)
            
            // Ghost view equivalent of pin view passes position info for calculating
            // final position location
            let ghostViewPosition = self.viewModel.readMidPosition
            let pinPositionOffset = pinPos - ghostViewPosition
            
            // Input value of pin offset
            let pinOffset: CGSize = viewModel.pinOffset.getSize?.asCGSize ?? .zero
            
             // logInView("PreviewCommonPositionModifier: pinPos: \(pinPos)")
             // logInView("PreviewCommonPositionModifier: pinOffset: \(pinOffset)")
            
            positioningView(content)
                .offset(x: pinPositionOffset.x, y: pinPositionOffset.y)
                .offset(x: pinOffset.width, y: pinOffset.height)
            
        } else {
<<<<<<< HEAD
            // logInView("PreviewCommonPositionModifier: regular: \(viewModel.layer)")
            
            // A non-PinnedView rendering of a layer uses .position unless:
            // 1. the layer is a child inside a group that uses a VStack or HStack, or
            // 2. it is a GhostView rendering
            if isGhostView {
                content
            } else if parentDisablesPosition {
                let offset = viewModel.offsetInGroup.getSize?.asCGSize(parentSize) ?? .zero
                content
                    .offset(x: offset.width, y: offset.height)
            } else {
                content
                    .position(x: pos.width, y: pos.height)
            }
=======
            positioningView(content)
        }
    }
    
    @ViewBuilder func positioningView(_ content: Content) -> some View {
        // logInView("PreviewCommonPositionModifier: regular: \(viewModel.layer)")
        
        if parentDisablesPosition {
            content
                .offset(x: viewModel.offsetInGroup.width,
                        y: viewModel.offsetInGroup.height)
        } else {
            content
                .position(x: pos.width, y: pos.height)
>>>>>>> 66ba0010
        }
    }
}

//struct PreviewCommonPositionModifier: ViewModifier {
//    
//    // Is this view a child of a group that uses HStack, VStack or Grid? If so, we ignore this view's position.
//    // TODO: use .offset instead of .position when layer is a child
//    let parentDisablesPosition: Bool
//
//    // Position already adjusted by anchoring
//    var pos: StitchPosition
//    
//    func body(content: Content) -> some View {
//        if parentDisablesPosition {
//            content
//        } else {
//            content
//                .position(x: pos.width, y: pos.height)
//        }
//    }
//}<|MERGE_RESOLUTION|>--- conflicted
+++ resolved
@@ -37,18 +37,7 @@
     // NOTE: for a pinned view, `pos` will be something adjusted to the pinReceiver's anchoring, size and position
     
     var pos: StitchPosition
-<<<<<<< HEAD
-                  
-    var isPinned: Bool {
-        viewModel.isPinned.getBool ?? false
-    }
-=======
->>>>>>> 66ba0010
-    
-    var isGhostView: Bool {
-        viewModel.isPinnedView && !isPinnedViewRendering
-    }
-    
+
     var isPinnedView: Bool {
         viewModel.isPinnedView && isPinnedViewRendering
     }
@@ -80,23 +69,6 @@
                 .offset(x: pinOffset.width, y: pinOffset.height)
             
         } else {
-<<<<<<< HEAD
-            // logInView("PreviewCommonPositionModifier: regular: \(viewModel.layer)")
-            
-            // A non-PinnedView rendering of a layer uses .position unless:
-            // 1. the layer is a child inside a group that uses a VStack or HStack, or
-            // 2. it is a GhostView rendering
-            if isGhostView {
-                content
-            } else if parentDisablesPosition {
-                let offset = viewModel.offsetInGroup.getSize?.asCGSize(parentSize) ?? .zero
-                content
-                    .offset(x: offset.width, y: offset.height)
-            } else {
-                content
-                    .position(x: pos.width, y: pos.height)
-            }
-=======
             positioningView(content)
         }
     }
@@ -105,13 +77,12 @@
         // logInView("PreviewCommonPositionModifier: regular: \(viewModel.layer)")
         
         if parentDisablesPosition {
+            let offset = viewModel.offsetInGroup.getSize?.asCGSize(parentSize) ?? .zero
             content
-                .offset(x: viewModel.offsetInGroup.width,
-                        y: viewModel.offsetInGroup.height)
+                .offset(x: offset.width, y: offset.height)
         } else {
             content
                 .position(x: pos.width, y: pos.height)
->>>>>>> 66ba0010
         }
     }
 }
