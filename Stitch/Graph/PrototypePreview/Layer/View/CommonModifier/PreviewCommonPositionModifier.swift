--- conflicted
+++ resolved
@@ -37,13 +37,6 @@
     // NOTE: for a pinned view, `pos` will be something adjusted to the pinReceiver's anchoring, size and position
     
     var pos: StitchPosition
-<<<<<<< HEAD
-                  
-    var isPinned: Bool {
-        viewModel.isPinned.getBool ?? false
-    }
-=======
->>>>>>> 827a6047
     
     var isGhostView: Bool {
         viewModel.isPinnedView && !isPinnedViewRendering
@@ -75,28 +68,6 @@
              // logInView("PreviewCommonPositionModifier: pinPos: \(pinPos)")
              // logInView("PreviewCommonPositionModifier: pinOffset: \(pinOffset)")
             
-<<<<<<< HEAD
-            content
-                .position(x: pinPos.x, y: pinPos.y)
-                .offset(x: pinOffset.width, y: pinOffset.height)
-            
-        } else {
-            // logInView("PreviewCommonPositionModifier: regular: \(viewModel.layer)")
-            
-            // A non-PinnedView rendering of a layer uses .position unless:
-            // 1. the layer is a child inside a group that uses a VStack or HStack, or
-            // 2. it is a GhostView rendering
-            if isGhostView {
-                content
-            } else if parentDisablesPosition {
-                let offset = viewModel.offsetInGroup.getSize?.asCGSize(parentSize) ?? .zero
-                content
-                    .offset(x: offset.width, y: offset.height)
-            } else {
-                content
-                    .position(x: pos.x, y: pos.y)
-            }
-=======
             positioningView(content)
                 .offset(x: pinPositionOffset.x, y: pinPositionOffset.y)
                 .offset(x: pinOffset.width, y: pinOffset.height)
@@ -110,13 +81,12 @@
         // logInView("PreviewCommonPositionModifier: regular: \(viewModel.layer)")
         
         if parentDisablesPosition {
-            content
-                .offset(x: viewModel.offsetInGroup.width,
-                        y: viewModel.offsetInGroup.height)
+            let offset = viewModel.offsetInGroup.getSize?.asCGSize(parentSize) ?? .zero
+                content
+                    .offset(x: offset.width, y: offset.height)
         } else {
             content
-                .position(x: pos.width, y: pos.height)
->>>>>>> 827a6047
+                .position(x: pos.x, y: pos.y)
         }
     }
 }
