--- conflicted
+++ resolved
@@ -37,10 +37,7 @@
     // NOTE: for a pinned view, `pos` will be something adjusted to the pinReceiver's anchoring, size and position
     
     var pos: StitchPosition
-<<<<<<< HEAD
-=======
-
->>>>>>> e8a94846
+    
     var isPinnedView: Bool {
         viewModel.isPinnedView && isPinnedViewRendering
     }
@@ -80,23 +77,12 @@
         // logInView("PreviewCommonPositionModifier: regular: \(viewModel.layer)")
         
         if parentDisablesPosition {
-<<<<<<< HEAD
            let offset = viewModel.offsetInGroup.getSize?.asCGSize(parentSize) ?? .zero
             content
                .offset(x: offset.width, y: offset.height)
         } else {
             content
                 .position(x: pos.x, y: pos.y)
-=======
-//            let offset = viewModel.offsetInGroup.getSize?.asCGSize(parentSize) ?? .zero
-            content
-//                .offset(x: offset.width, y: offset.height)
-                .offset(x: viewModel.offsetInGroup.width,
-                        y: viewModel.offsetInGroup.height)
-        } else {
-            content
-                .position(x: pos.width, y: pos.height)
->>>>>>> e8a94846
         }
     }
 }
