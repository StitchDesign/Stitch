//
//  PreviewGridData.swift
//  Stitch
//
//  Created by Christian J Clampitt on 5/23/24.
//

import SwiftUI
import StitchSchemaKit

let WIDTH_FIELD_INDEX = 0
let HEIGHT_FIELD_INDEX = 1

extension NodeViewModel {

    // When a PortValue changes, we may need to block or unblock certain
    @MainActor
    func blockOrUnblockFields(newValue: PortValue,
                              layerInput: LayerInputPort) {
        
        if !self.kind.isLayer {
            log("blockOrUnblockFields: only block or unblock fields on a layer node; instead had \(self.kind) for node \(self.id)")
            return
        }
        
        // TODO: Which is better? To look at layer input or port value?
        // Currently there are no individual inputs for LayerDimension, though LayerDimension could be changed.
        switch layerInput {
            
        case .orientation:
            newValue.getOrientation.map(self.layerGroupOrientationUpdated)
            
        case .size:
            newValue.getSize.map(self.layerSizeUpdated)
            
        case .sizingScenario:
<<<<<<< HEAD
            newValue.getSize.map(self.layerSizeUpdated)
=======
            newValue.getSizingScenario.map(self.sizingScenarioUpdated)
>>>>>>> 3aa57b7a
            
        case .isPinned:
            newValue.getBool.map(self.isPinnedUpdated)
        
        default:
            return
        }
    }
    
    @MainActor
    func isPinnedUpdated(newValue: Bool) {
        
        let stitch = self
        
        if newValue {
            // Unblock all pin-related inputs
            stitch.unblockPinInputs()
            
            // Block position and anchoring
            stitch.blockPositionAndAnchoringInputs()
            
        } else {
            // Block all pin-related inputs
            stitch.blockPinInputs()
            
            // Unblock position and anchoring
            stitch.unblockPositionAndAnchoringInputs()
        }
    }
    
    @MainActor
    func layerGroupOrientationUpdated(newValue: StitchOrientation) {
        
        let stitch = self
        
        switch newValue {
        
        case .none:
            // Block `spacing` input on the LayerGroup

            /*
              TODO: block `offset`/`margin` input on the LayerGroup's children (all descendants?) as well
             
             (Or maybe not, since those children themselves could be LayerGroups with out spacing etc.?)
             */
            stitch.blockSpacingInput()
            stitch.blockGridLayoutInputs()
            
        case .horizontal, .vertical:
            // Unblock `spacing` input on the LayerGroup
            // TODO: unblock `offset`/`margin` input on the LayerGroup's children (all descendants?) as well
            stitch.unblockSpacingInput()
            stitch.blockGridLayoutInputs()
            
        case .grid:
            stitch.unblockSpacingInput()
            stitch.unblockGridLayoutInputs()
        }
    }
    
    // Only for changes to .size (not .minSize, .maxSize) inputs ?
    @MainActor
    func layerSizeUpdated(newValue: LayerSize) {
        self.layerDimensionUpdated(newValue: newValue.width,
                                   dimension: .width)
        
        self.layerDimensionUpdated(newValue: newValue.height,
                                   dimension: .height)
    }
    
    // When LayerDimension is `pt` or `parent percent`, disable the min/max along that same dimension.
    @MainActor
    private func layerDimensionUpdated(newValue: LayerDimension,
                                       dimension: LengthDimension) {
                
        let stitch = self
                
        switch newValue {
            
        case .number:
            // block min and max along this given dimension
            switch dimension {
            case .width:
                // Note: the width (non-min/max width) field must have already been unblocked for us to be able to edit the width layer dimension
                stitch.blockMinAndMaxWidthFields()
            case .height:
                stitch.blockMinAndMaxHeightFields()
            }
            
        case .auto, .fill, .hug, .parentPercent:
            switch dimension {
            case .width:
                stitch.unblockMinAndMaxWidthFields()
            case .height:
                stitch.unblockMinAndMaxHeightFields()
            }
        }
    }
    
    // Assumes input was already updated via e.g. PickerOptionSelected
    @MainActor
    func sizingScenarioUpdated(scenario: SizingScenario) {
        
        log("sizingScenarioUpdated: scenario: \(scenario)")
        
        let stitch = self
                
        // NOTE: does this work with loops? What is the relationship between a loop of fields
        
        switch scenario {
            
        case .auto:
            // TODO: unblock e.g. min/max width when width set to grow/hug (will be a different action / scenario?)
                        
            // if sizing scenario is auto, unblock the width and height fields:
            stitch.unblockSizeInput()
            
            // ... and block the min and max width and height (until width and height are set to grow or hug)
            // TODO: check whether each dimenion's field != point; if so, unblock that dimension's min/max fields
//            stitch.blockMinAndMaxSizeInputs()
            stitch.updateMinMaxWidthFieldsBlockingPerWidth()
            stitch.updateMinMaxHeightFieldsBlockingPerHeight()
                                    
            // ... and block the aspect ratio inputs:
            stitch.blockAspectRatio()
            
        case .constrainHeight:
            // if height is constrained, block-out the height inputs (height, min height, max height):
            stitch.blockHeightFields()
                        
            // ... and unblock the width field:
            // TODO: also unblock min/max width fields if width field != point
            stitch.unblockWidthField()
            stitch.updateMinMaxWidthFieldsBlockingPerWidth()
            
            // ... and unblock the aspect ratio inputs:
            stitch.unblockAspectRatio()
            
        case .constrainWidth:
            // if width is constrained, block-out the width inputs (width, min width, max width):
            stitch.blockWidthFields()
            
            // ... and unblock the height fields:
            // TODO: also unblock min/max height fields if height field != point
            stitch.unblockHeightField()
            stitch.updateMinMaxHeightFieldsBlockingPerHeight()
            
            // ... and unblock the aspect ratio inputs:
            stitch.unblockAspectRatio()
        }
    }
}

// TODO: we also need to block or unblock the inputs of the row on the canvas as well
extension LayerNodeViewModel {
    @MainActor
    func getLayerInspectorInputFields(_ key: LayerInputPort) -> InputFieldViewModels {
        let port = self[keyPath: key.layerNodeKeyPath]
        
        return port.allInputData.flatMap {
            $0.inspectorRowViewModel.fieldValueTypes.first?.fieldObservers ?? []
        }
    }
}

extension NodeViewModel {
    
    /// Gets fields for a layer specifically for its inputs in the layer inpsector, rather than a node.
    @MainActor
    func getLayerInspectorInputFields(_ key: LayerInputPort) -> InputFieldViewModels? {
        guard let layerNode = self.layerNode else {
            fatalErrorIfDebug() // when can this actually happen?
            return nil
        }
        return layerNode.getLayerInspectorInputFields(key)
    }
    
    /// Gets field for a layer specifically for its inputs in the layer inpsector, rather than a node.
    @MainActor
    func getLayerInspectorInputField(_ key: LayerInputPort) -> InputFieldViewModel? {
        self.getLayerInspectorInputFields(key)?.first
    }
   
    @MainActor
    func setBlockStatus(_ input: LayerInputPort,
                        fieldIndex: Int? = nil,
                        isBlocked: Bool) {
        guard let fields = self.getLayerInspectorInputFields(input) else {
            // Re-enable the fatal error when min/max fields are enabled for inspector
//            fatalErrorIfDebug("setBlockStatus: Could not retrieve fields for input \(input)")
            return
        }
        
        // If we have a particular field-index, then we're modifiyng a particular field,
        // like height or width.
        if let fieldIndex = fieldIndex {
            guard let field = fields[safeIndex: fieldIndex] else {
                fatalErrorIfDebug("setBlockStatus: Could not retrieve field \(fieldIndex) for input \(input)")
                return
            }
            field.isBlockedOut = isBlocked
        }
        // Else we're changing the whole input
        else {
            fields.forEach { $0.isBlockedOut = isBlocked }
            return
        }
    }
        
    // LayerGroup's isPinned = false: we block pin inputs and unblock position, anchoring etc.

    @MainActor
    func blockPinInputs() {
        LayerInputTypeSet.pinning.forEach {
            // Do not block the `isPinned` input itself
            if $0 != .isPinned {
                setBlockStatus($0, isBlocked: true)
            }
        }
    }

    @MainActor
    func unblockPositionAndAnchoringInputs() {
        setBlockStatus(.position, isBlocked: false)
        setBlockStatus(.anchoring, isBlocked: false)
    }

    // LayerGroup's isPinned = true: we unblock pin inputs and block position, anchoring etc.

    @MainActor
    func unblockPinInputs() {
        LayerInputTypeSet.pinning.forEach {
            // Do not block the `isPinned` input itself
            if $0 != .isPinned {
                setBlockStatus($0, isBlocked: false)
            }
        }
    }

    @MainActor
    func blockPositionAndAnchoringInputs() {
        setBlockStatus(.position, isBlocked: true)
        setBlockStatus(.anchoring, isBlocked: true)
    }
    
    // LayerGroup's StitchOrientation = None
    
    @MainActor
    func blockSpacingInput() {
        setBlockStatus(.spacing, isBlocked: true)
        
        // Note: a layer group can be padded, no matter its orientation
        // setBlockStatus(.padding, isBlocked: true)
    }
    
    @MainActor
    func blockGridLayoutInputs() {
        setBlockStatus(.spacingBetweenGridColumns, isBlocked: true)
        setBlockStatus(.spacingBetweenGridRows, isBlocked: true)
        setBlockStatus(.itemAlignmentWithinGridCell, isBlocked: true)
    }
    
    // LayerGroup's StitchOrientation = Vertical, Horizontal
    
    @MainActor
    func unblockSpacingInput() {
        setBlockStatus(.spacing, isBlocked: false)
        
        // Note: a layer group can be padded, no matter its orientation
        // setBlockStatus(.padding, isBlocked: false)
    }
    
    // LayerGroup's StitchOrientation = Grid
    
    @MainActor
    func unblockGridLayoutInputs() {
        setBlockStatus(.spacingBetweenGridColumns, isBlocked: false)
        setBlockStatus(.spacingBetweenGridRows, isBlocked: false)
        setBlockStatus(.itemAlignmentWithinGridCell, isBlocked: false)
    }
    
    // SizingScenario = Auto
    
    @MainActor
    func unblockSizeInput() {
        setBlockStatus(.size, isBlocked: false)
    }
    
    @MainActor
    func blockMinAndMaxSizeInputs() {
        setBlockStatus(.minSize, isBlocked: true)
        setBlockStatus(.maxSize, isBlocked: true)
    }
    
    @MainActor
    func updateMinMaxWidthFieldsBlockingPerWidth() {
        
        // Check the input itself (the value at the active-index), not the field view model.
        guard let widthIsNumber = self.getInputActivePortValue(for: .size)?
            .getSize?.width.isNumber else {
            fatalErrorIfDebug("updateMinMaxWidthFieldsBlockingPerWidth: no field?")
            return
        }
        
        if !widthIsNumber {
            self.unblockMinAndMaxWidthFields()
        } else {
            self.blockMinAndMaxWidthFields()
        }
    }
    
    @MainActor
    func updateMinMaxHeightFieldsBlockingPerHeight() {

        // Check the input itself (the value at the active-index), not the field view model.
        guard let heightIsNumber = self.getInputActivePortValue(for: .size)?
            .getSize?.height.isNumber else {
            fatalErrorIfDebug("updateMinMaxHeightFieldsBlockingPerHeight: no field?")
            return
        }
        
        if !heightIsNumber {
            self.unblockMinAndMaxHeightFields()
        } else {
            self.blockMinAndMaxHeightFields()
        }
    }
    
    @MainActor
    func blockAspectRatio() {
        [LayerInputPort.widthAxis, .heightAxis, .contentMode]
            .forEach {
                setBlockStatus($0, isBlocked: true)
            }
    }

    // SizingScenario = ConstrainHeight

    @MainActor func blockHeightFields() {
        setBlockStatus(.size, fieldIndex: HEIGHT_FIELD_INDEX, isBlocked: true)
        setBlockStatus(.minSize, fieldIndex: HEIGHT_FIELD_INDEX, isBlocked: true)
        setBlockStatus(.maxSize, fieldIndex: HEIGHT_FIELD_INDEX, isBlocked: true)
    }
    
    // Only unblock min/max width fields if user has a
    @MainActor func unblockWidthField() {
        setBlockStatus(.size, fieldIndex: WIDTH_FIELD_INDEX, isBlocked: false)
    }
    
    
    @MainActor
    func unblockAspectRatio() {
        setBlockStatus(.widthAxis, isBlocked: false)
        setBlockStatus(.heightAxis, isBlocked: false)
        setBlockStatus(.contentMode, isBlocked: false)
    }
    
    // SizingScenario = ConstrainWidth
    
    @MainActor func blockWidthFields() {
        setBlockStatus(.size, fieldIndex: WIDTH_FIELD_INDEX, isBlocked: true)
        setBlockStatus(.minSize, fieldIndex: WIDTH_FIELD_INDEX, isBlocked: true)
        setBlockStatus(.maxSize, fieldIndex: WIDTH_FIELD_INDEX, isBlocked: true)
    }
    
    @MainActor func unblockHeightField() {
        setBlockStatus(.size, fieldIndex: HEIGHT_FIELD_INDEX, isBlocked: false)
    }
        
    // SizingScenario = Auto, LayerDimension = Point, Width
    
    @MainActor func blockMinAndMaxWidthFields() {
        setBlockStatus(.minSize, fieldIndex: WIDTH_FIELD_INDEX, isBlocked: true)
        setBlockStatus(.maxSize, fieldIndex: WIDTH_FIELD_INDEX, isBlocked: true)
    }
        
    // SizingScenario = Auto, LayerDimension = Point, Height
    
    @MainActor func blockMinAndMaxHeightFields() {
        setBlockStatus(.minSize, fieldIndex: HEIGHT_FIELD_INDEX, isBlocked: true)
        setBlockStatus(.maxSize, fieldIndex: HEIGHT_FIELD_INDEX, isBlocked: true)
    }
    
    // SizingScenario = Auto, LayerDimension = Auto/Hug/Fill etc., Width
    
    @MainActor func unblockMinAndMaxWidthFields() {
        setBlockStatus(.minSize, fieldIndex: WIDTH_FIELD_INDEX, isBlocked: false)
        setBlockStatus(.maxSize, fieldIndex: WIDTH_FIELD_INDEX, isBlocked: false)
    }
    
    // SizingScenario = Auto, LayerDimension = Auto/Hug/Fill etc., Height
    
    @MainActor func unblockMinAndMaxHeightFields() {
        setBlockStatus(.minSize, fieldIndex: HEIGHT_FIELD_INDEX, isBlocked: false)
        setBlockStatus(.maxSize, fieldIndex: HEIGHT_FIELD_INDEX, isBlocked: false)
    }
    
}

extension StitchPadding {    
    static let zero: StitchPadding = .init(top: .zero,
                                           right: .zero,
                                           bottom: .zero,
                                           left: .zero)
    
    static let defaultPadding = Self.zero
}

extension Point4D {
    var toStitchPadding: StitchPadding {
        .init(top: self.x,
              right: self.y,
              bottom: self.z,
              left: self.w)
    }
}
                            
struct PreviewGridData: Equatable {
    var horizontalSpacingBetweenColumns: StitchSpacing = .defaultStitchSpacing
    var verticalSpacingBetweenRows: StitchSpacing = .defaultStitchSpacing
    
    var alignmentOfItemWithinGridCell: Alignment = .center
    
    // Specific to LazyVGrid
    var horizontalAlignmentOfGrid: HorizontalAlignment = .center
}<|MERGE_RESOLUTION|>--- conflicted
+++ resolved
@@ -34,11 +34,7 @@
             newValue.getSize.map(self.layerSizeUpdated)
             
         case .sizingScenario:
-<<<<<<< HEAD
-            newValue.getSize.map(self.layerSizeUpdated)
-=======
             newValue.getSizingScenario.map(self.sizingScenarioUpdated)
->>>>>>> 3aa57b7a
             
         case .isPinned:
             newValue.getBool.map(self.isPinnedUpdated)
