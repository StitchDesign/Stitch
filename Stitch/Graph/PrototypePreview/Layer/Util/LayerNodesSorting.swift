--- conflicted
+++ resolved
@@ -341,10 +341,7 @@
                  A
                  
                  Supposed A and Q are both pinned to B. Is Q's sidebar-index higher?
-<<<<<<< HEAD
-=======
-                 
-                 
+
                  
                  Another tricky case:
                  
@@ -366,7 +363,6 @@
                     - Yellow
                  
                  ... becomes: [Group 1, Blue, Red, Group 2, Yellow]
->>>>>>> 3aa57b7a
                  */
                 sidebarIndex: sidebarIndexOfPinnedView,
                 
