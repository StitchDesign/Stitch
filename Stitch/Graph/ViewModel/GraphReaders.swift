--- conflicted
+++ resolved
@@ -36,18 +36,16 @@
     
     @MainActor var layersSidebarViewModel: LayersSidebarViewModel { get }
     
-<<<<<<< HEAD
     @MainActor func getLayerChildren(for groupId: NodeId) -> NodeIdSet
     
     @MainActor func createSchema() -> GraphEntity
-=======
+
 #if DEV_DEBUG || DEBUG
     @MainActor var DEBUG_GENERATING_CANVAS_ITEM_ITEM_SIZES: Bool { get }
 #else
     @MainActor var DEBUG_GENERATING_CANVAS_ITEM_ITEM_SIZES: Bool { get }
 #endif
     
->>>>>>> cb5d0bf8
 }
 
 extension GraphState: GraphReader {
