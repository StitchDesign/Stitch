--- conflicted
+++ resolved
@@ -18,18 +18,15 @@
 
 @Observable
 final class GraphState: Sendable {
-<<<<<<< HEAD
     
     // TODO: remove this? Just add the Step to llmRecording.actions as the Step is parsed ?
     @MainActor var streamedSteps: OrderedSet<Step> = .init()
-=======
-        
+
     #if DEV_DEBUG || DEBUG
     @MainActor var DEBUG_GENERATING_CANVAS_ITEM_ITEM_SIZES: Bool = false
     #else
     @MainActor var DEBUG_GENERATING_CANVAS_ITEM_ITEM_SIZES: Bool = false
     #endif
->>>>>>> cb5d0bf8
     
     typealias CachedPortUI = NodePortType<NodeViewModel>
     typealias NodePortCacheSet = Set<CachedPortUI>
