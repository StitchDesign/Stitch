--- conflicted
+++ resolved
@@ -59,8 +59,8 @@
       "kind" : "remoteSourceControl",
       "location" : "https://github.com/StitchDesign/StitchEngine.git",
       "state" : {
-        "revision" : "cf99144a2587e0078f80de5991e92918ae2228cb",
-        "version" : "1.0.0"
+        "revision" : "f69d32a1dcadd830244c20f1519c2a094624cf8b",
+        "version" : "1.0.1"
       }
     },
     {
@@ -68,12 +68,7 @@
       "kind" : "remoteSourceControl",
       "location" : "https://github.com/StitchDesign/StitchSchemaKit.git",
       "state" : {
-<<<<<<< HEAD
         "revision" : "e7d39d45a2487960930f123556b739517b08f4ce"
-=======
-        "revision" : "b3e7b2379c6996fed07ee335ae0e8ecd39e7dc4d",
-        "version" : "21.1.0"
->>>>>>> 952c79a1
       }
     },
     {
